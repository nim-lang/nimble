--- conflicted
+++ resolved
@@ -90,7 +90,6 @@
 packages and display only those that match the specified keywords (which can be
 substrings). Example:
 
-<<<<<<< HEAD
     $ babel search math
     linagl:
       url:         https://bitbucket.org/BitPuffin/linagl (hg)
@@ -130,151 +129,7 @@
 This JSON file provides babel with the required Git URL to clone the package
 and install it. Installation and build instructions are contained inside a
 ini-style file with the ``.babel`` file extension. The babel file shares the
-package's name. 
-=======
-All files and folders in the directory of where the .babel file resides will be
-copied as-is, you can however skip some directories or files by setting
-the ``SkipDirs``, ``SkipFiles`` or ``SkipExt`` options in your .babel file.
-Directories and files can also be specified on a *whitelist* basis, if you
-specify either of ``InstallDirs``, ``InstallFiles`` or ``InstallExt`` then
-babel will **only** install the files specified.
-
-#### Example library .babel file
-
-```ini
-[Package]
-name          = "ProjectName"
-version       = "0.1.0"
-author        = "Your Name"
-description   = "Example .babel file."
-license       = "MIT"
-
-SkipDirs = "SomeDir" ; ./SomeDir will not be installed
-SkipFiles = """
-file.txt
-file2.txt
-""" ; ./{file.txt, file2.txt} will not be installed
-
-[Deps]
-Requires: "nimrod >= 0.9.2"
-```
-
-All the fields (except ``SkipDirs`` and ``SkipFiles``) under ``[Package]`` are 
-required. ``[Deps]`` may be ommitted.
-
-### Binary packages
-
-These are application packages which require building prior to installation.
-A package is automatically a binary package as soon as it sets at least one
-``bin`` value, like so:
-
-```ini
-bin = "main"
-```
-
-In this case when ``babel install`` is invoked, babel will build the ``main.nim``
-file, copy it into ``$babelDir/pkgs/pkgname-ver/`` and subsequently create a
-symlink to the binary in ``$babelDir/bin/``. On Windows a stub .bat file is
-created instead.
-
-Other files will be copied in the same way as they are for library packages.
-
-Binary packages should not install .nim files so you should include
-``SkipExt = "nim"`` in your .babel file, unless you intend for your package to
-be a binary/library combo which is fine.
-
-Dependencies are automatically installed before building.
-
-## Dependencies
-
-Dependencies are specified under the ``[Deps]`` section in a babel file.
-The ``requires`` key is used to specify them. For example:
-
-```ini
-[Deps]
-Requires: "nimrod >= 0.9.2, jester > 0.1 & <= 0.5"
-```
-
-Dependency lists support version ranges. These versions may either be a concrete
-version like ``0.1``, or they may contain any of the less-than (``<``),
-greater-than (``>``), less-than-or-equal-to (``<=``) and greater-than-or-equal-to
-(``>=``). Two version ranges may be combined using the ``&`` operator for example:
-``> 0.2 & < 1.0`` which will install a package with the version greater than 0.2
-and less than 1.0.
-
-## Versions
-
-Versions of cloned packages via git or mercurial are determined through
-the repo's *tags*.
-
-When installing a package which needs to be downloaded, after the
-download is complete and if the package is distributed through a VCS, babel
-will check the cloned repo's tags list. If no tags exist, babel will simply
-install the HEAD (or tip in mercurial) of the repo. If tags exist, babel will
-attempt to look for tags which resemble versions (e.g. v0.1) and will then
-find the latest version out of the available tags, once it does so it will install
-the package after checking out the latest version.
-
-## .babel reference
-
-### [Package]
-
-#### Required
-
-* ``name`` - The name of the package.
-* ``version`` - The *current* version of this package. This should be incremented
-  **after** tagging the current version using ``git tag`` or ``hg tag``.
-* ``author`` - The name of the author of this package.
-* ``description`` - A string describing the package.
-* ``license`` - The name of the license in which this package is licensed under.
-
-#### Optional
-
-* ``SkipDirs`` - A list of directory names which should be skipped during
-  installation, separated by commas.
-* ``SkipFiles`` - A list of file names which should be skipped during
-  installation, separated by commas.
-* ``SkipExt`` - A list of file extensions which should be skipped during
-  installation, the extensions should be specified without a leading ``.`` and
-  should be separated by commas.
-* ``InstallDirs`` - A list of directories which should exclusively be installed,
-  if this option is specified nothing else will be installed except the dirs
-  listed here, the files listed in ``InstallFiles``, the files which share the
-  extensions listed in ``InstallExt``, the .babel file and the binary
-  (if ``bin`` is specified). Separated by commas.
-* ``InstallFiles`` - A list of files which should be exclusively installed,
-  this complements ``InstallDirs`` and ``InstallExt``. Only the files listed
-  here, directories listed in ``InstallDirs``, files which share the extension
-  listed in ``InstallExt``, the .babel file and the binary (if ``bin`` is
-  specified) will be installed. Separated by commas.
-* ``InstallExt`` - A list of file extensions which should be exclusively
-  installed, this complements ``InstallDirs`` and ``InstallFiles``.
-  Separated by commas.
-* ``srcDir`` - Specifies the directory which contains the .nim source files.
-  **Default**: The directory in which the .babel file resides; i.e. root dir of
-  package.
-* ``bin`` - A list of files which should be built separated by commas with
-  no file extension required. This option turns your package into a *binary
-  package*, babel will build the files specified and install them appropriately.
-* ``backend`` - Specifies the backend which will be used to build the files
-  listed in ``bin``. Possible values include: ``c``, ``cc``, ``cpp``, ``objc``,
-  ``js``.
-  **Default**: c
-
-### [Deps]/[Dependencies]
-
-#### Optional
-
-* ``requires`` - Specified a list of package names with an optional version
-  range separated by commas.
-  **Example**: ``nimrod >= 0.9.2, jester``; with this value your package will
-  depend on ``nimrod`` version 0.9.2 or greater and on any version of ``jester``.
-
-## Submitting your package to the package list.
-Babel's packages list is stored on github and everyone is encouraged to add
-their own packages to it! Take a look at 
-[nimrod-code/packages](https://github.com/nimrod-code/packages) to learn more.
->>>>>>> 12918f49
+package's name.
 
 ## Contribution
 
