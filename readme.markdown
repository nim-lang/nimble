--- conflicted
+++ resolved
@@ -27,1135 +27,7 @@
 
 
 
-<<<<<<< HEAD
-There are two ways to install Nimble manually. Using ``koch`` and using Nimble
-itself.
 
-### Using koch
-
-The ``koch`` tool is included in the Nim distribution and
-[repository](https://github.com/nim-lang/Nim/blob/devel/koch.nim).
-Simply navigate to the location of your Nim installation and execute the
-following command to compile and install Nimble.
-
-```
-./koch nimble
-```
-
-This will clone the Nimble repository, compile Nimble and copy it into
-Nim's bin directory.
-
-### Using Nimble
-
-In most cases you will already have Nimble installed, you can install a newer
-version of Nimble by simply running the following command:
-
-```
-nimble install nimble
-```
-
-This will download the latest release of Nimble and install it on your system.
-
-Note that you must have `~/.nimble/bin` in your PATH for this to work, if you're
-using choosenim then you likely already have this set up correctly.
-
-## Nimble usage
-
-Once you have Nimble installed on your system you can run the ``nimble`` command
-to obtain a list of available commands.
-
-### nimble refresh
-
-The ``refresh`` command is used to fetch and update the list of Nimble packages
-(see below). There is no automatic update mechanism, so you need to run this
-yourself if you need to *refresh* your local list of known available Nimble
-packages. Example:
-
-    $ nimble refresh
-    Downloading package list from https://.../packages.json
-    Done.
-
-Some commands may remind you to run ``nimble refresh`` or will run it for you if
-they fail.
-
-You can also optionally supply this command with a URL if you would like to use
-a third-party package list.
-
-Package lists can be specified in Nimble's config. Take a look at the
-config section below to see how to do this.
-
-### nimble check
-
-The ``check`` command will read your package's .nimble file. It will then
-verify that the package's structure is valid.
-
-Example:
-
-    $ nimble check
-        Error: Package 'x' has an incorrect structure. It should contain a single directory hierarchy for source files, named 'x', but file 'foobar.nim' is in a directory named 'incorrect' instead. This will be an error in the future.
-         Hint: If 'incorrect' contains source files for building 'x', rename it to 'x'. Otherwise, prevent its installation by adding `skipDirs = @["incorrect"]` to the .nimble file.
-      Failure: Validation failed
-
-On `check` command the development mode dependencies are also validated against
-the lock file. The following reasons for validation failure are possible:
-
-* The package directory is not under version control.
-* The package working copy directory is not in clean state.
-* Current VCS revision is not pushed on any remote.
-* The working copy needs sync.
-* The working copy needs lock.
-* The working copy needs merge or re-base.
-
-### nimble install
-
-The ``install`` command will download and install a package. You need to pass
-the name of the package (or packages) you want to install. If any of the
-packages depend on other Nimble packages Nimble will also install them.
-Example:
-
-    $ nimble install nake
-    Downloading nake into /tmp/nimble/nake...
-    Executing git...
-    ...
-    nake installed successfully
-
-Nimble always fetches and installs the latest version of a package. Note that
-the latest version is defined as the latest tagged version in the Git (or Mercurial)
-repository, if the package has no tagged versions then the latest commit in the
-remote repository will be installed. If you already have that version installed,
-Nimble will ask you whether you wish to overwrite your local copy.
-
-You can force Nimble to download the latest commit from the package's repo, for
-example:
-
-    $ nimble install nimgame@#head
-
-This is of course Git-specific, for Mercurial, use ``tip`` instead of ``head``. A
-branch, tag, or commit hash may also be specified in the place of ``head``.
-
-Instead of specifying a VCS branch, you may also specify a concrete version or a
-version range, for example:
-
-    $ nimble install nimgame@0.5
-    $ nimble install nimgame@"> 0.5"
-
-The latter command will install a version that is greater than ``0.5``.
-
-Nim flags provided to `nimble install` will be forwarded to the compiler when
-building any binaries. Such compiler flags can be made persistent by using Nim
-[configuration](https://nim-lang.org/docs/nimc.html#compiler-usage-configuration-files)
-files.
-
-#### Local Package Development
-
-The ``install`` command can also be used for locally testing or developing a
-Nimble package by leaving out the package name parameter. Your current working
-directory must be a Nimble package and contain a valid ``package.nimble`` file.
-
-Nimble will install the package residing in the current working directory when you
-don't specify a package name and the directory contains a ``package.nimble`` file.
-This can be useful for developers who are locally testing their ``.nimble`` files
-before submitting them to the official package list.
-See the [Creating Packages](#creating-packages) section for more info on this.
-
-Dependencies required for developing or testing a project can be installed by
-passing `--depsOnly` without specifying a package name. Nimble will then install
-any missing dependencies listed in the package's ``package.nimble`` file in the
-current working directoy. Note that dependencies will be installed globally.
-
-For example to install the dependencies for a Nimble project ``myPackage``:
-
-    $ cd myPackage/ && nimble install --depsOnly
-
-#### Package URLs
-
-A valid URL to a Git or Mercurial repository can also be specified, Nimble will
-automatically detect the type of the repository that the url points to and
-install it.
-
-For repositories containing the Nimble package in a subdirectory, you can
-instruct Nimble about the location of your package using the ``?subdir=<path>``
-query parameter. For example:
-
-    $ nimble install https://github.com/nimble-test/multi?subdir=alpha
-
-### nimble develop
-
-The develop command is used for putting packages in a development mode. When
-executed with a list of packages it clones their repository. If it is executed
-in a package directory it adds cloned packages to the special `nimble.develop`
-file. This is a special file which is used for holding the paths to development
-mode dependencies of the current directory package. It has the following
-structure:
-
-```json
-{
-    "version": 1,
-    "includes": [],
-    "dependencies": []
-}
-```
-
-* `version` - JSON schema version
-* `includes` - JSON array of paths to included files.
-* `dependencies` - JSON array of paths to Nimble packages directories.
-
-The format for included develop files is the same as the project's develop
-file.
-
-Develop files validation rules:
-
-* The included develop files must be valid.
-* The packages listed in the `dependencies` section and in the included develop
-files are required to be valid **Nimble** packages, but they are not required
-to be valid dependencies of the current project. In the latter case, they are
-simply ignored.
-* The develop files of the develop mode dependencies of a package are being
-followed and processed recursively. Finally, only one common set of develop
-mode dependencies is created.
-* In the final set of develop mode dependencies, it is not allowed to have more
-than one package with the same name but with different file system paths.
-
-Just as with the ``install`` command, a package URL may also be specified
-instead of a name.
-
-If present, the validity of the package's develop file is added to the
-requirements for validity of the package which is determined by `nimble check`
-command.
-
-The `develop` command has a list of options:
-
-* `-p, --path path` - Specifies the path whether the packages should be cloned.
-* `-c, --create [path]` - Creates an empty develop file with the name
-`nimble.develop` in the current directory or, if a path is present, to the given
-directory with a given name.
-* `-a, --add path` - Adds the package at the given path to the `nimble.develop`
-file.
-* `-r, --removePath path` - Removes the package at the given path from the
-`nimble.develop` file.
-* `-n, --removeName path` - Removed the package with the given name from the
-`nimble.develop` file.
-* `-i, --include file` - Includes a develop file into the current directory's
-one.
-* `-e, --exclude file` - Excludes a develop file from the current directory's
-one.
-* `--withDependencies` - Clones for develop also the dependencies of the
-packages for which the develop command is executed.
-* `--developFile` - Changes the name of the develop file which to be
-manipulated. It is useful for creating a free develop file which is not
-associated with any project intended for inclusion in some other develop file.
-* `-g, --global` - Creates an old style link file in the special `links`
-directory. It is read by Nim to be able to use global develop mode packages.
-Nimble uses it as a global develop file if a local one does not exist.
-
-The options for manipulation of the develop files could be given only when
-executing `develop` command from some package's directory unless
-`--developFile` option with a name of develop file is explicitly given.
-
-Because the develop files are user-specific and they contain local file system
-paths they **MUST NOT** be committed.
-
-### nimble lock
-
-The `nimble lock` command will generate or update a package lock file named
-`nimble.lock`. This file is used for pinning the exact versions of the
-dependencies of the package. The file is intended to be committed and used by
-other developers to ensure that exactly the same version of the dependencies is
-used by all developers.
-
-Currently the lock file have the structure as in the following example:
-
-```json
-{
-  "version": 1,
-  "packages": {
-     ...
-     "chronos": {
-      "version": "3.0.2",
-      "vcsRevision": "aab1e30a726bb47c5d3f4a75a826981836cde9e2",
-      "url": "https://github.com/status-im/nim-chronos",
-      "downloadMethod": "git",
-      "dependencies": [
-        "stew",
-        "bearssl",
-        "httputils",
-        "unittest2"
-      ],
-      "checksums": {
-        "sha1": "a1cdaa77995f2d1381e8f9dc129594f2fa2ee07f"
-      }
-    },
-    ...
-  }
-}
-```
-
-* `version` - JSON schema version.
-* `packages` - JSON object containing JSON objects for all dependencies,
-* `chronos` - Nested JSON object keys are the names of the dependencies
-packages.
-* `version` - The version of the dependency.
-* `vcsRevision` - The revision at which the dependency is locked.
-* `url` - The URL of the repository of the package.
-* `downloadMethod` - `git` or `hg` according to the type of the repository at
-`url`.
-* `dependencies` - The direct dependencies of the package. Used for writing the
-reverse dependencies of the package in the `nimbledata.json` file. Those
-packages' names also must be in the lock file.
-* `checksums` - A JSON compound object containing different checksums used for
-verifying that a downloaded package is exactly the same as the pinned in the
-lock file package. Currently, only `sha1` checksums are supported
-* `sha1` - The *sha1* checksum of the package files.
-
-If a lock file `nimble.lock` exists, then on performing all Nimble commands
-which require searching for dependencies and downloading them in the case they
-are missing (like `build`, `install`, `develop`), it is read and its content is
-used to download the same version of the project dependencies by using the URL,
-download method and VCS revision written in it. The checksum of the downloaded
-package is compared against the one written in the lock file. In the case the
-two checksums are not equal then it will be printed error message and the
-operation will be aborted. Reverse dependencies are added for installed locked
-dependencies just like for any other package being locally installed.
-
-### nimble sync
-
-The `nimble sync` command will synchronize develop mode dependencies with the
-content of the lock file. If the revision specified in the lock file is not
-found locally, it tries to fetch it from the configured remotes. If it is present
-on multiple branches, it tries to stay on the current one, and if can't, it prefers
-local branches rather than remote-tracking ones. If found on more than one
-branch, it gives the user a choice whether to switch.
-
-Sync operation will also download non-develop mode dependencies versions
-described in the lock file if they are not already present in the Nimble cache.
-
-If the `-l, --listOnly` option is given then the command only lists
-development mode dependencies whose working copies are out of sync, without
-actually syncing them and without downloading missing non-develop mode
-dependencies.
-
-**Important implementation details:**
-
-To be able to determine whether a working copy of development mode dependency
-needs to be synced, locked again, or merged with or re-based on some other
-branch a special sync file is kept in the VCS directory (.git or .hg) of the
-current package. It keeps a record for every development mode dependency for
-its current working copy revision during the last `lock`, `sync`, or `develop`
-operation. The name of the file is `<package_name>.nimble.sync`.
-
-### nimble setup
-
-The `nimble setup` command creates a `nimble.paths` file containing file system
-paths to the dependencies. It also includes the paths file in the `config.nims`
-file (by creating it if it does not already exist) to make them available for
-the compiler. `nimble.paths` file is user-specific and MUST NOT be committed.
-
-The command also adds `nimble.develop` and `nimble.paths` files to the
-`.gitignore` file.
-
-### nimble uninstall
-
-The ``uninstall`` command will remove an installed package. Attempting to remove
-a package that other packages depend on will result in an error. You can use the
-``--inclDeps`` or ``-i`` flag to remove all dependent packages along with the package.
-
-Similar to the ``install`` command you can specify a version range, for example:
-
-    $ nimble uninstall nimgame@0.5
-
-### nimble build
-
-The ``build`` command is mostly used by developers who want to test building
-their ``.nimble`` package. This command will build the package with default
-flags, i.e. a debug build which includes stack traces but no GDB debug
-information. The ``install`` command will build the package in release mode
-instead.
-
-Nim flags provided to `nimble build` will be forwarded to the compiler. Such
-compiler flags can be made persistent by using Nim
-[configuration](https://nim-lang.org/docs/nimc.html#compiler-usage-configuration-files)
-files.
-
-### nimble run
-
-The `run` command can be used to build and run any binary specified in your
-package's `bin` list. The binary needs to be specified after any compilation flags
-if there are several binaries defined. Any flags after the binary or `--`
-are passed to the binary when it is run. It is possible to run a binary from some
-dependency package. To do this pass the `--package, -p` option to Nimble. For example:
-
-```
-nimble --package:foo run <compilation_flags> bar <run_flags>
-```
-
-### nimble c
-
-The ``c`` (or ``compile``, ``js``, ``cc``, ``cpp``) command can be used by
-developers to compile individual modules inside their package. All options
-passed to Nimble will also be passed to the Nim compiler during compilation.
-
-Nimble will use the backend specified in the package's ``.nimble`` file if
-the command ``c`` or ``compile`` is specified. The more specific ``js``, ``cc``,
-``cpp`` can be used to override that.
-
-### nimble list
-
-The ``list`` command will display the known list of packages available for
-Nimble. An optional ``--ver`` parameter can be specified to tell Nimble to
-query remote Git repositories for the list of versions of the packages and to
-then print the versions. Please note however that this can be slow as each
-package must be queried separately.
-
-### nimble search
-
-If you don't want to go through the whole output of the ``list`` command you
-can use the ``search`` command specifying as parameters the package name and/or
-tags you want to filter. Nimble will look into the known list of available
-packages and display only those that match the specified keywords (which can be
-substrings). Example:
-
-    $ nimble search math
-    linagl:
-      url:         https://bitbucket.org/BitPuffin/linagl (hg)
-      tags:        library, opengl, math, game
-      description: OpenGL math library
-      license:     CC0
-
-    extmath:
-      url:         git://github.com/achesak/extmath.nim (git)
-      tags:        library, math, trigonometry
-      description: Nim math library
-      license:     MIT
-
-Searches are case insensitive.
-
-An optional ``--ver`` parameter can be specified to tell Nimble to
-query remote Git repositories for the list of versions of the packages and
-then print the versions. However, please note that this can be slow as each
-package must be queried separately.
-
-### nimble path
-
-The nimble ``path`` command will show the absolute path to the installed
-packages matching the specified parameters. Since there can be many versions of
-the same package installed, the ``path`` command will list all of them.
-
-### nimble init
-
-The nimble ``init`` command will start a simple wizard which will create
-a quick ``.nimble`` file for your project in the current directory.
-
-As of version 0.7.0, the ``.nimble`` file that this command creates will
-use the new NimScript format.
-Check out the [Creating Packages](#creating-packages) section for more info.
-
-### nimble publish
-
-Publishes your Nimble package to the official Nimble package repository.
-
-**Note:** Requires a valid GitHub account with an SSH key attached to it. To upload your public key onto your GitHub account, follow [this link](https://github.com/settings/keys).
-
-The token is stored in `$nimbleDir/github_api_token` which can be replaced if you need to update/replace your token.
-
-### nimble tasks
-
-For a Nimble package in the current working directory, list the tasks which that
-package defines. This is only supported for packages utilising the new
-nimscript .nimble files.
-
-### nimble dump
-
-Outputs information about the package in the current working directory in
-an ini-compatible format. Useful for tools wishing to read metadata about
-Nimble packages who do not want to use the NimScript evaluator.
-
-The format can be specified with `--json` or `--ini` (and defaults to `--ini`).
-Use `nimble dump pkg` to dump information about provided `pkg` instead.
-
-## Configuration
-
-At startup Nimble will attempt to read ``~/.config/nimble/nimble.ini`` on Linux
-(on Windows it will attempt to read
-``C:\Users\<YourUser>\AppData\Roaming\nimble\nimble.ini``).
-
-The format of this file corresponds to the ini format with some Nim
-enhancements. For example:
-
-```ini
-nimbleDir = r"C:\Nimble\"
-
-[PackageList]
-name = "CustomPackages"
-url = "http://mydomain.org/packages.json"
-
-[PackageList]
-name = "Local project packages"
-path = r"C:\Projects\Nim\packages.json"
-```
-
-You can currently configure the following in this file:
-
-* ``nimbleDir`` - The directory which Nimble uses for package installation.
-  **Default:** ``~/.nimble/``
-* ``chcp`` - Whether to change the current code page when executing Nim
-  application packages. If ``true`` this will add ``chcp 65001`` to the
-  .cmd stubs generated in ``~/.nimble/bin/``.
-  **Default:** ``true``
-* ``[PackageList]`` + ``name`` + (``url``|``path``) - You can use this section to specify
-  a new custom package list. Multiple package lists can be specified. Nimble
-  defaults to the "Official" package list, you can override it by specifying
-  a ``[PackageList]`` section named "official". Multiple URLs can be specified
-  under each section, Nimble will try each in succession if
-  downloading from the first fails. Alternatively, ``path`` can specify a
-  local file path to copy a package list .json file from.
-* ``cloneUsingHttps`` - Whether to replace any ``git://`` inside URLs with
-  ``https://``.
-  **Default: true**
-* ``httpProxy`` - The URL of the proxy to use when downloading package listings.
-  Nimble will also attempt to read the ``http_proxy`` and ``https_proxy``
-  environment variables.
-  **Default: ""**
-
-## Creating Packages
-
-Nimble works on Git repositories as its primary source of packages. Its list of
-packages is stored in a JSON file which is freely accessible in the
-[nim-lang/packages repository](https://github.com/nim-lang/packages).
-This JSON file provides Nimble with the required Git URL to clone the package
-and install it. Installation and build instructions are contained inside a
-file with the ``.nimble`` file extension. The Nimble file shares the
-package's name, i.e. a package
-named "foobar" should have a corresponding ``foobar.nimble`` file.
-
-These files specify information about the package including its author,
-license, dependencies and more. Without one, Nimble is not able to install
-a package.
-
-A .nimble file can be created easily using Nimble's ``init`` command. This
-command will ask you a bunch of questions about your package, then generate a
-.nimble file for you in the current directory.
-
-A bare minimum .nimble file follows:
-
-```ini
-# Package
-
-version     = "0.1.0"
-author      = "Your Name"
-description = "Example .nimble file."
-license     = "MIT"
-
-# Deps
-
-requires "nim >= 0.10.0"
-```
-
-You may omit the dependencies entirely, but specifying the lowest version
-of the Nim compiler required is recommended.
-
-You can also specify multiple dependencies like so:
-
-```nim
-# Deps
-
-requires "nim >= 0.10.0", "foobar >= 0.1.0"
-requires "fizzbuzz >= 1.0"
-requires "https://github.com/user/pkg#5a54b5e"
-```
-
-There are also following version selector operators available for "requires":
- `<`,`>`, `>=`, `<=`, `==`, `^=` and `~=`.
-
-The operator specification of `^=` is similar to `^` in
-[npm](https://github.com/npm/node-semver#caret-ranges-123-025-004), while the
-`~=` operator is similar to `~=` in
-[python](https://www.python.org/dev/peps/pep-0440/#compatible-release):
-- `^=` is selecting the latest compatible version according to
-       [semver](https://semver.npmjs.com/). Major release number changes
-       cause incompatibility.
-- `~=` is selecting the latest version by increasing the last given digit
-       to the highest version.
-
-Both operators `^=` and `~=` were not available yet for Nimble 0.13.1 and
-earlier and would cause error messages if used there.
-Other more complex comparison operators that would be available in npm like
-`!=`, `||`, `-`, `*` and `X` are also not available in Nimble.
-```nim
-# Examples for selector ^= and ~=
-
-requires "nim ^= 1.2.2" # nim >= 1.2.2 & < 2.0.0
-requires "nim ~= 1.2.2" # nim >= 1.2.2 & < 1.3.0
-requires "jester ^= 0.4.1" # jester >= 0.4.1 & < 0.5.0
-requires "jester ~= 0.4.1" # jester >= 0.4.1 & < 0.5.0
-requires "jester ~= 0.4" # jester >= 0.4.0 & < 1.0.0
-requires "choosenim ~= 0" # choosenim >= 0.0.0 & < 1.0.0
-requires "choosenim ^= 0" # choosenim >= 0.0.0 & < 1.0.0
-```
-
-Nimble currently supports the installation of packages from a local directory, a
-Git repository and a mercurial repository. The .nimble file must be present in
-the root of the directory or repository being installed.
-
-The .nimble file is very flexible because it is interpreted using NimScript.
-Because of Nim's flexibility, the definitions remain declarative. With the added
-ability to use the Nim language to enrich your package specification.
-For example, you can define dependencies for specific platforms using Nim's
-``when`` statement.
-
-Another great feature
-is the ability to define custom Nimble package-specific commands. These are
-defined in the .nimble files of course.
-
-```nim
-task hello, "This is a hello task":
-  echo("Hello World!")
-```
-
-You can then execute ``nimble hello``, which will result in the following
-output:
-
-```
-Executing task hello in /Users/user/projects/pkg/pkg.nimble
-Hello World!
-```
-
-Dependencies that are only needed for a certain task can be declared with `taskRequires` like so
-
-```nim
-taskRequires "hello", "choosenim == 0.4.0"
-```
-
-
-You can place any Nim code inside these tasks. As long as that code does not
-access the FFI. The ``nimscript``
-[module](https://nim-lang.org/docs/nimscript.html) in Nim's standard library defines
-additional functionality such as the ability to execute external processes
-which makes this feature very powerful.
-
-You can also check what tasks are supported by the package in the current
-directory by using the ``tasks`` command.
-
-Nimble provides an API that adds even more functionality. For example,
-you can specify
-pre and post hooks for any Nimble command (including commands that
-you define yourself). To do this you can add something like the following:
-
-```nim
-before hello:
-  echo("About to call hello!")
-```
-
-That will result in the following output when ``nimble hello`` is executed (you
-must also specify the ``task`` shown above).
-
-```
-Executing task hello in /Users/user/projects/pkg/pkg.nimble
-About to call hello!
-Hello World!
-```
-
-Similar to this an ``after`` block is also available for post hooks,
-which are executed after Nimble finished executing a command. You can
-also return ``false`` from these blocks to stop further execution.
-
-The ``nimscriptapi.nim`` module specifies this and includes other definitions
-which are also useful. Take a look at it for more information.
-
-Tasks support two kinds of flags: `nimble <compflags> task <runflags>`. Compile
-flags are those specified before the task name and are forwarded to the Nim
-compiler that runs the `.nimble` task. This enables setting `--define:xxx`
-values that can be checked with `when defined(xxx)` in the task, and other
-compiler flags that are applicable in Nimscript mode. Run flags are those after
-the task name and are available as command-line arguments to the task. They can
-be accessed per usual from `commandLineParams: seq[string]`.
-
-In order to forward compiler flags to `exec("nim ...")` calls executed within a
-custom task, the user needs to specify these flags as run flags which will then
-need to be manually accessed and forwarded in the task.
-
-### Project structure
-
-For a package named "foobar", the recommended project structure is the following:
-
-```sh
-.                   # The root directory of the project
-├── LICENSE
-├── README.md
-├── foobar.nimble   # The project .nimble file
-└── src
-    └── foobar.nim  # Imported via `import foobar`
-└── tests           # Contains the tests
-    ├── config.nims
-    ├── tfoo1.nim   # First test
-    └── tfoo2.nim   # Second test
-
-```
-
-Note that the .nimble file needs to be in the project's root directory. This
-directory structure will be created if you run ``nimble init`` inside a
-``foobar`` directory.
-
-**Warning:** When source files are placed in a ``src`` directory, the
-.nimble file must contain a ``srcDir = "src"`` directive. The ``nimble init``
-command takes care of that for you.
-
-When introducing more modules into your package, you should place them in a
-separate directory named ``foobar`` (i.e. your package's name). For example:
-
-```sh
-.                   # The root directory of the project
-├── ...
-├── foobar.nimble   # The project .nimble file
-├── src
-│   ├── foobar
-│   │   ├── utils.nim   # Imported via `import foobar/utils`
-│   │   └── common.nim  # Imported via `import foobar/common`
-│   └── foobar.nim      # Imported via `import foobar`
-└── ...
-```
-
-#### Private modules
-
-You may wish to hide certain modules in your package from the users. Create a
-``private`` directory for that purpose. For example:
-
-```sh
-.                   # The root directory of the project
-├── ...
-├── foobar.nimble   # The project .nimble file
-├── src
-│   ├── foobar
-│   │   ├── private
-│   │   │   └── hidden.nim  # Imported via `import foobar/private/hidden`
-│   │   ├── utils.nim       # Imported via `import foobar/utils`
-│   │   └── common.nim      # Imported via `import foobar/common`
-│   └── foobar.nim          # Imported via `import foobar`
-└── ...
-```
-
-#### Tests
-
-A common problem that arises with tests is the fact that they need to import
-the associated package. But the package is in the parent directory. This can
-be solved in a few different ways:
-
-* Expect that the package has been installed locally into your
-  ``~/.nimble`` directory.
-* Use a simple path modification to resolve the package properly.
-
-The latter is highly recommended. Reinstalling the package to test an actively
-changing codebase is a massive pain.
-
-To modify the path for your tests only, simply add a ``nim.cfg`` file into
-your ``tests`` directory with the following contents:
-
-```
---path:"../src/"
-```
-
-Nimble offers a pre-defined ``test`` task that compiles and runs all files
-in the ``tests`` directory beginning with 't' in their filename. Nim flags
-provided to `nimble test` will be forwarded to the compiler when building
-the tests.
-
-You may wish to override this ``test`` task in your ``.nimble`` file. This
-is particularly useful when you have a single test suite program. Just add
-the following to your ``.nimble`` file to override the default ``test`` task.
-
-```nim
-task test, "Runs the test suite":
-  exec "nim c -r tests/tester"
-```
-
-Running ``nimble test`` will now use the ``test`` task you have defined.
-
-### Libraries
-
-Library packages are likely the most popular form of Nimble packages. They are
-meant to be used by other library or binary packages.
-
-When Nimble installs a library, it will copy all of its files
-into ``$nimbleDir/pkgs2/pkgname-ver-checksum``. It's up to the package creator
-to make sure that the package directory layout is correct, this is so that users
-of the package can correctly import the package.
-
-It is suggested that the layout be as follows. The directory layout is
-determined by the nature of your package, that is, whether your package exposes
-only one module or multiple modules.
-
-If your package exposes only a single module, then that module should be
-present in the source directory of your Git repository and should be named
-whatever your package's name is. A good example of this is the
-[jester](https://github.com/dom96/jester) package which exposes the ``jester``
-module. In this case, the jester package is imported with ``import jester``.
-
-If your package exposes multiple modules then the modules should be in a
-``PackageName`` directory. This will allow for a certain measure of isolation
-from other packages which expose modules with the same names. In this case,
-the package's modules will be imported with ``import PackageName/module``.
-
-Here's a simple example multi-module library package called `kool`:
-
-```
-.
-├── kool
-│   ├── useful.nim
-│   └── also_useful.nim
-└── kool.nimble
-```
-
-In regards to modules which you do **not** wish to be exposed. You should place
-them in a ``PackageName/private`` directory. Your modules may then import these
-private modules with ``import PackageName/private/module``. This directory
-structure may be enforced in the future.
-
-All files and folders in the directory where the .nimble file resides will be
-copied as-is, you can however skip some directories or files by setting
-the ``skipDirs``, ``skipFiles`` or ``skipExt`` options in your .nimble file.
-Directories and files can also be specified on a *whitelist* basis, if you
-specify either of ``installDirs``, ``installFiles`` or ``installExt`` then
-Nimble will **only** install the files specified.
-
-### Binary packages
-
-These are application packages which require building prior to installation.
-A package is automatically a binary package as soon as it sets at least one
-``bin`` value, like so:
-
-```ini
-bin = @["main"]
-```
-
-In this case when ``nimble install`` is invoked, Nimble will build the ``main.nim``
-file, copy it into ``$nimbleDir/pkgs2/pkgname-ver-checksum/`` and subsequently
-create a symlink to the binary in ``$nimbleDir/bin/``. On Windows, a stub .cmd
-file is created instead.
-
-The binary can be named differently than the source file with the ``namedBin``
-table:
-
-```nim
-namedBin["main"] = "mymain"
-namedBin = {"main": "mymain", "main2": "other-main"}.toTable()
-```
-
-Note that `namedBin` entries override duplicates in `bin`.
-
-Dependencies are automatically installed before building.
-It's a good idea to test that the dependencies you specified are correct by
-running ``nimble build`` or ``nimble install`` in the directory
-of your package.
-
-### Hybrids
-
-Binary packages will not install .nim files so include ``installExt = @["nim"]``
-in your .nimble file if you intend for your package to be a hybrid binary/library
-combo.
-
-Historically, binaries that shared the name of a ``pkgname`` directory that
-contains additional .nim files required workarounds. This is now handled behind
-the scenes by appending a ``.out`` extension to the binary and is transparent to
-commands like `nimble run` or symlinks which can still refer to the original
-binary name.
-
-### Dependencies
-
-Dependencies are specified using the ``requires`` function. For example:
-
-```nim
-# Dependencies
-requires "nim >= 0.10.0", "jester > 0.1 & <= 0.5"
-```
-
-Dependency lists support version ranges. These versions may either be a concrete
-version like ``0.1``, or they may contain any of the less-than (``<``),
-greater-than (``>``), less-than-or-equal-to (``<=``) and greater-than-or-equal-to
-(``>=``) operators.
-Two version ranges may be combined using the ``&`` operator, for example
-``> 0.2 & < 1.0``, which will install a package with the version greater than 0.2
-and less than 1.0.
-
-Specifying a concrete version as a dependency is not a good idea because your
-package may end up depending on two different versions of the same package.
-If this happens, Nimble will refuse to install the package.
-
-In addition to versions you may also specify Git/Mercurial tags, branches and commits.
-Although these have to be specific; ranges of commits are not supported.
-This is done with the ``#`` character,
-for example: ``jester#head``. Which will make your package depend on the
-latest commit of Jester.
-
-#### External dependencies
-
-**Warning:** This feature is brand new in Nimble v0.8.0. Breaking changes
-related to it are more likely to be introduced than for any other Nimble
-features.
-
-Starting with Nimble v0.8.0, you can now specify external dependencies. These dependencies are not managed by Nimble and can only be installed via
-your system's package manager or downloaded manually via the internet.
-
-As an example, to specify a dependency on openssl you may put this in your
-.nimble file:
-
-```nim
-when defined(nimdistros):
-  import distros
-  if detectOs(Ubuntu):
-    foreignDep "libssl-dev"
-  else:
-    foreignDep "openssl"
-```
-
-The ``when`` branch is important to support installation using older versions
-of Nimble.
-
-The [distros module](https://nim-lang.org/docs/distros.html) in Nim's
-standard library contains a list of all the supported Operating Systems and
-Linux distributions.
-
-With this inside your .nimble file, Nimble will output the following after
-installing your package (on macOS):
-
-```
-  Hint: This package requires some external dependencies.
-  Hint: To install them you may be able to run:
-  Hint:   brew install openssl
-```
-
-### Versions
-
-Versions of cloned packages via Git or Mercurial are determined through the
-repository's *tags*.
-
-When installing a package that needs to be downloaded, after the download is
-complete and if the package is distributed through a VCS, Nimble will check the
-cloned repository's tags list. If no tags exist, Nimble will simply install the
-HEAD (or tip in Mercurial) of the repository. If tags exist, Nimble will attempt
-to look for tags that resemble versions (e.g. v0.1) and will then find the
-latest version out of the available tags, once it does so it will install the
-package after checking out the latest version.
-
-You can force the installation of the HEAD of the repository by specifying
-``#head`` after the package name in your dependency list.
-
-#### Releasing a new version
-
-Version releases are done by creating a tag in your Git or Mercurial
-repository.
-
-Whenever you want to release a new version, you should remember to first
-increment the version in your ``.nimble`` file and commit your changes. Only
-after that is done should you tag the release.
-
-To summarise, the steps for release are:
-
-* Increment the version in your ``.nimble`` file.
-* Commit your changes.
-* Tag your release, by for example running ``git tag v0.2.0``.
-* Push your tags and commits.
-
-Once the new tag is in the remote repository, Nimble will be able to detect
-the new version.
-
-##### Git Version Tagging
-
-Use dot-separated numbers to represent the release version in the git
-tag label. Nimble will parse these git tag labels to know which
-versions of a package are published.
-
-``` text
-v0.2.0        # 0.2.0
-v1            # 1
-v1.2.3-zuzu   # 1.2.3
-foo-1.2.3.4   # 1.2.3.4
-```
-
-## Publishing packages
-
-Publishing packages isn't a requirement. But doing so allows people to associate
-a specific name to a URL pointing to your package. This mapping is stored
-in an official packages repository located
-[here](https://github.com/nim-lang/packages).
-
-This repository contains a ``packages.json`` file that lists all the published
-packages. It contains a set of package names with associated metadata. You
-can read more about this metadata in the
-[readme for the packages repository](https://github.com/nim-lang/packages#readme).
-
-To publish your package you need to fork that repository and add an entry
-into the ``packages.json`` file for your package. Then create a pull request
-with your changes. **You only need to do this
-once**.
-
-Nimble includes a ``publish`` command which does this for you automatically.
-
-## .nimble reference
-
-### [Package]
-
-#### Required
-
-* ``name`` - The name of the package. *(This is not required in the new NimScript format)*
-* ``version`` - The *current* version of this package. This should be incremented
-  **before** tagging the current version using ``git tag`` or ``hg tag``.
-* ``author`` - The name of the author of this package.
-* ``description`` - A string describing the package.
-* ``license`` - The name of the license under which this package is licensed.
-
-#### Optional
-
-* ``skipDirs`` - A list of directory names which should be skipped during
-  installation, separated by commas.
-* ``skipFiles`` - A list of file names which should be skipped during
-  installation, separated by commas.
-* ``skipExt`` - A list of file extensions which should be skipped during
-  installation, the extensions should be specified without a leading ``.`` and
-  should be separated by commas.
-* ``installDirs`` - A list of directories which should exclusively be installed,
-  if this option is specified nothing else will be installed except the dirs
-  listed here, the files listed in ``installFiles``, the files which share the
-  extensions listed in ``installExt``, the .nimble file and the binary
-  (if ``bin`` / ``namedBin`` is specified). Separated by commas.
-* ``installFiles`` - A list of files which should be exclusively installed,
-  this complements ``installDirs`` and ``installExt``. Only the files listed
-  here, directories listed in ``installDirs``, files which share the extension
-  listed in ``installExt``, the .nimble file and the binary (if ``bin`` / ``namedBin``
-  is specified) will be installed. Separated by commas.
-* ``installExt`` - A list of file extensions which should be exclusively
-  installed, this complements ``installDirs`` and ``installFiles``.
-  Separated by commas.
-* ``srcDir`` - Specifies the directory which contains the .nim source files.
-  **Default**: The directory in which the .nimble file resides; i.e. root dir of
-  the package.
-* ``binDir`` - Specifies the directory where ``nimble build`` will output
-  binaries.
-  **Default**: The directory in which the .nimble file resides; i.e.
-  root dir of the package.
-* ``bin`` - A list of files which should be built separated by commas with
-  no file extension required. This option turns your package into a *binary
-  package*, Nimble will build the files specified and install them appropriately.
-* ``namedBin`` - A list of name:value files which should be built with specified
-  name, no file extension required. This option turns your package into a *binary
-  package*, Nimble will build the files specified and install them approriately.
-  `namedBin` entries override duplicates in `bin`.
-* ``backend`` - Specifies the backend which will be used to build the files
-  listed in ``bin``. Possible values include: ``c``, ``cc``, ``cpp``, ``objc``,
-  ``js``.
-  **Default**: c
-* ``paths`` - A list of relative paths that will be expanded on `nimble.paths` and the search paths options to the compiler.
-
-### [Deps]/[Dependencies]
-
-#### Optional
-
-* ``requires`` - Specified a list of package names with an optional version
-  range separated by commas.
-  **Example**: ``nim >= 0.10.0, jester``; with this value your package will
-  depend on ``nim`` version 0.10.0 or greater and on any version of ``jester``.
-
-## Nimble's folder structure and packages
-
-Nimble stores all installed packages and metadata in ``$HOME/.nimble`` by default.
-Libraries are stored in ``$nimbleDir/pkgs2``, and compiled binaries are linked in
-``$nimbleDir/bin``. The Nim compiler is aware of Nimble and will automatically
-find modules so you can ``import modulename`` and have that working without
-additional setup.
-
-However, some Nimble packages can provide additional tools or commands. If you
-don't add their location (``$nimbleDir/bin``) to your ``$PATH`` they will not
-work properly and you won't be able to run them.
-
-If the ``nimbledeps`` directory exists next to the package ``.nimble`` file,
-Nimble will use that directory as ``$nimbleDir`` and ``$HOME/.nimble`` will be
-ignored. This allows for project local dependencies and isolation from other
-projects. The `-l | --localdeps` flag can be used to setup a project in local
-dependency mode.
-
-Nimble also allows overriding ``$nimbleDir`` on the command-line with the
-``--nimbleDir`` flag or the ``NIMBLE_DIR`` environment variable if required.
-
-If the default ``$HOME/.nimble`` is overridden by one of the above methods,
-Nimble automatically adds ``$nimbleDir/bin`` to the PATH for all child processes.
-In addition, the ``NIMBLE_DIR`` environment variable is also set to the specified
-``$nimbleDir`` to inform child Nimble processes invoked in tasks.
-
-### Nim compiler
-
-The Nim compiler cannot read ``.nimble`` files. Its knowledge of Nimble is
-limited to the ``nimblePath`` feature which allows it to use packages installed
-in Nimble's package directory when compiling your software. This means that
-it cannot resolve dependencies, and it can only use the latest version of a
-package when compiling.
-
-When Nimble builds your package it executes the Nim compiler.
-It resolves the dependencies and feeds the path of each package to
-the compiler so that it knows precisely which version to use.
-
-This means that you can safely compile using the compiler when developing your
-software, but you should use Nimble to build the package before publishing it
-to ensure that the dependencies you specified are correct.
-
-### Compile with `nim` after changing the Nimble directory
-
-The Nim compiler has been preconfigured to look at the default ``$HOME/.nimble``
-directory while compiling, so no extra step is required to use Nimble managed
-packages. However, if a custom ``$nimbleDir`` is in use by one of the methods
-mentioned earlier, you need to specify the ``--nimblePath:PATH`` option to Nim.
-
-For example, if your Nimble directory is located at `/some/custom/path/nimble`,
-this should work:
-
-```
-nim c --nimblePath:/some/custom/path/nimble/pkgs2 main.nim
-```
-
-In the case of package local dependencies with ``nimbledeps``:
-
-```
-nim c --nimblePath:nimbledeps/pkgs2 main.nim
-```
-
-Some code editors rely on `nim check` to check for errors under the hood (e.g.
-VScode), and the editor extension may not allow users to pass custom option to
-`nim check`, which will cause `nim check` to scream `Error: cannot open file:<the_package>`.
-In this case, you will have to use the Nim compiler's configuration file capability.
-Simply add the following line to the `nim.cfg` located in any directory listed
-in the [documentation](https://nim-lang.org/docs/nimc.html#compiler-usage-configuration-files).
-```
-nimblePath = "/some/custom/path/nimble/pkgs2"
-```
-
-For project local dependencies:
-```
-nimblePath = "$project/nimbledeps/pkgs2"
-```
-
-## Troubleshooting
-
-* ```SSL support is not available. Cannot connect over SSL. [HttpRequestError]```
-
-Make sure that Nimble is configured to run with SSL, adding a ```-d:ssl```
-flag to the file ```src/nimble.nim.cfg```.
-After that, you can run ```src/nimble install``` and overwrite the existing
-installation.
-
-* ``Could not download: error:14077410:SSL routines:SSL23_GET_SERVER_HELLO:sslv3 alert handshake failure``
-
-If you are on macOS, you need to set and export the ```DYLD_LIBRARY_PATH``` environment variable to the directory where your OpenSSL libraries are. For example, if you use OpenSSL, you have to set ```export DYLD_LIBRARY_PATH=/usr/local/opt/openssl/lib``` in your ```$HOME/.bashrc``` file.
-
-* ``Error: ambiguous identifier: 'version' --use nimscriptapi.version or system.version``
-
-Make sure that you are running at least version 0.16.0 of Nim (or the latest nightly).
-
-* ``Error: cannot open '/home/user/.nimble/lib/system.nim'.``
-
-Nimble cannot find the Nim standard library. This is considered a bug so
-please report it. As a workaround, you can set the ``NIM_LIB_PREFIX`` environment
-variable to the directory where ``lib/system.nim`` (and other standard library
-files) are found. Alternatively, you can also configure this in Nimble's
-config file.
-=======
->>>>>>> 39b61c5d
 
 ## Repository information
 
