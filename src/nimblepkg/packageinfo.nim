# Copyright (C) Dominik Picheta. All rights reserved.
# BSD License. Look at license.txt for more info.
import parsecfg, json, streams, strutils, parseutils, os
<<<<<<< HEAD
import version, tools, nimbletypes

when not declared(system.map):
  from sequtils import map
=======
import version, tools, nimbletypes, nimscriptsupport

const
  NimsExt* = ".nims"
>>>>>>> 99332ce5

type
  Package* = object
    # Required fields in a package.
    name*: string
    url*: string # Download location.
    license*: string
    downloadMethod*: string
    description*: string
    tags*: seq[string] # Even if empty, always a valid non nil seq. \
    # From here on, optional fields set to the empty string if not available.
    version*: string
    dvcsTag*: string
    web*: string # Info url for humans.

  MetaData* = object
    url*: string

  NimbleFile* = tuple[isNimScript: bool; file: string]

proc initPackageInfo(path: string): PackageInfo =
  result.mypath = path
  # reasonable default:
  result.name = path.splitFile.name
  result.version = ""
  result.author = ""
  result.description = ""
  result.license = ""
  result.skipDirs = @[]
  result.skipFiles = @[]
  result.skipExt = @[]
  result.installDirs = @[]
  result.installFiles = @[]
  result.installExt = @[]
  result.requires = @[]
  result.bin = @[]
  result.srcDir = ""
  result.binDir = ""
  result.backend = "c"

proc validatePackageInfo(pkgInfo: PackageInfo, path: string) =
  if pkgInfo.name == "":
    raise newException(NimbleError, "Incorrect .nimble file: " & path &
                       " does not contain a name field.")
  if pkgInfo.version == "":
    raise newException(NimbleError, "Incorrect .nimble file: " & path &
                       " does not contain a version field.")
  if pkgInfo.author == "":
    raise newException(NimbleError, "Incorrect .nimble file: " & path &
                       " does not contain an author field.")
  if pkgInfo.description == "":
    raise newException(NimbleError, "Incorrect .nimble file: " & path &
                       " does not contain a description field.")
  if pkgInfo.license == "":
    raise newException(NimbleError, "Incorrect .nimble file: " & path &
                       " does not contain a license field.")
  if pkgInfo.backend notin ["c", "cc", "objc", "cpp", "js"]:
    raise newException(NimbleError, "'" & pkgInfo.backend &
                       "' is an invalid backend.")
  for c in pkgInfo.version:
    if c notin ({'.'} + Digits):
      raise newException(NimbleError,
          "Version may only consist of numbers and the '.' character " &
          "but found '" & c & "'.")

proc multiSplit(s: string): seq[string] =
  ## Returns ``s`` split by newline and comma characters.
  ##
  ## Before returning, all individual entries are stripped of whitespace and
  ## also empty entries are purged from the list. If after all the cleanups are
  ## done no entries are found in the list, the proc returns a sequence with
  ## the original string as the only entry.
  result = split(s, {char(0x0A), char(0x0D), ','})
  map(result, proc(x: var string) = x = x.strip())
  for i in countdown(result.len()-1, 0):
    if len(result[i]) < 1:
      result.del(i)
  # Huh, nothing to return? Return given input.
  if len(result) < 1:
    return @[s]

proc readPackageInfoFromNimble(path: string; result: var PackageInfo) =
  var fs = newFileStream(path, fmRead)
  if fs != nil:
    var p: CfgParser
    open(p, fs, path)
    var currentSection = ""
    while true:
      var ev = next(p)
      case ev.kind
      of cfgEof:
        break
      of cfgSectionStart:
        currentSection = ev.section
      of cfgKeyValuePair:
        case currentSection.normalize
        of "package":
          case ev.key.normalize
          of "name": result.name = ev.value
          of "version": result.version = ev.value
          of "author": result.author = ev.value
          of "description": result.description = ev.value
          of "license": result.license = ev.value
          of "srcdir": result.srcDir = ev.value
          of "bindir": result.binDir = ev.value
          of "skipdirs":
            result.skipDirs.add(ev.value.multiSplit)
          of "skipfiles":
            result.skipFiles.add(ev.value.multiSplit)
          of "skipext":
            result.skipExt.add(ev.value.multiSplit)
          of "installdirs":
            result.installDirs.add(ev.value.multiSplit)
          of "installfiles":
            result.installFiles.add(ev.value.multiSplit)
          of "installext":
            result.installExt.add(ev.value.multiSplit)
          of "bin":
            for i in ev.value.multiSplit:
              result.bin.add(i.addFileExt(ExeExt))
          of "backend":
            result.backend = ev.value.toLower()
            case result.backend.normalize
            of "javascript": result.backend = "js"
            else: discard
          else:
            raise newException(NimbleError, "Invalid field: " & ev.key)
        of "deps", "dependencies":
          case ev.key.normalize
          of "requires":
            for v in ev.value.multiSplit:
              result.requires.add(parseRequires(v.strip))
          else:
            raise newException(NimbleError, "Invalid field: " & ev.key)
        else: raise newException(NimbleError,
              "Invalid section: " & currentSection)
      of cfgOption: raise newException(NimbleError,
            "Invalid package info, should not contain --" & ev.value)
      of cfgError:
        raise newException(NimbleError, "Error parsing .nimble file: " & ev.msg)
    close(p)
  else:
    raise newException(ValueError, "Cannot open package info: " & path)

proc getNameVersion*(pkgpath: string): tuple[name, version: string] =
  ## Splits ``pkgpath`` in the format ``/home/user/.nimble/pkgs/package-0.1``
  ## into ``(packagea, 0.1)``
  result.name = ""
  result.version = ""
  let tail = pkgpath.splitPath.tail
  if '-' notin tail:
    result.name = tail
    return

  for i in countdown(tail.len-1, 0):
    if tail[i] == '-':
      result.name = tail[0 .. i-1]
      result.version = tail[i+1 .. tail.len-1]
      break

proc readPackageInfo*(nf: NimbleFile; onlyMinimalInfo=false): PackageInfo =
  result = initPackageInfo(nf.file)
  if nf.isNimScript:
    if onlyMinimalInfo:
      let tmp = getNameVersion(nf.file)
      result.name = tmp.name
      result.version = tmp.version
    else:
      readPackageInfoFromNims(nf.file, result)
  else:
    readPackageInfoFromNimble(nf.file, result)
  validatePackageInfo(result, nf.file)

proc optionalField(obj: JsonNode, name: string, default = ""): string =
  ## Queries ``obj`` for the optional ``name`` string.
  ##
  ## Returns the value of ``name`` if it is a valid string, or aborts execution
  ## if the field exists but is not of string type. If ``name`` is not present,
  ## returns ``default``.
  if hasKey(obj, name):
    if obj[name].kind == JString:
      return obj[name].str
    else:
      raise newException(NimbleError, "Corrupted packages.json file. " & name &
          " field is of unexpected type.")
  else: return default

proc requiredField(obj: JsonNode, name: string): string =
  ## Queries ``obj`` for the required ``name`` string.
  ##
  ## Aborts execution if the field does not exist or is of invalid json type.
  result = optionalField(obj, name, nil)
  if result == nil:
    raise newException(NimbleError,
        "Package in packages.json file does not contain a " & name & " field.")

proc fromJson(obj: JSonNode): Package =
  ## Constructs a Package object from a JSON node.
  ##
  ## Aborts execution if the JSON node doesn't contain the required fields.
  result.name = obj.requiredField("name")
  result.version = obj.optionalField("version")
  result.url = obj.requiredField("url")
  result.downloadMethod = obj.requiredField("method")
  result.dvcsTag = obj.optionalField("dvcs-tag")
  result.license = obj.requiredField("license")
  result.tags = @[]
  for t in obj["tags"]:
    result.tags.add(t.str)
  result.description = obj.requiredField("description")
  result.web = obj.optionalField("web")

proc readMetaData*(path: string): MetaData =
  ## Reads the metadata present in ``~/.nimble/pkgs/pkg-0.1/nimblemeta.json``
  var bmeta = path / "nimblemeta.json"
  if not existsFile(bmeta):
    bmeta = path / "babelmeta.json"
    if existsFile(bmeta):
      echo("WARNING: using deprecated babelmeta.json file in " & path)
  if not existsFile(bmeta):
    result.url = ""
    echo("WARNING: No nimblemeta.json file found in " & path)
    return
    # TODO: Make this an error.
  let cont = readFile(bmeta)
  let jsonmeta = parseJson(cont)
  result.url = jsonmeta["url"].str

proc getPackage*(pkg: string, packagesPath: string, resPkg: var Package): bool =
  ## Searches ``packagesPath`` file saving into ``resPkg`` the found package.
  ##
  ## Pass in ``pkg`` the name of the package you are searching for. As
  ## convenience the proc returns a boolean specifying if the ``resPkg`` was
  ## successfully filled with good data.
  let packages = parseFile(packagesPath)
  for p in packages:
    if p["name"].str == pkg:
      resPkg = p.fromJson()
      return true

proc getPackageList*(packagesPath: string): seq[Package] =
  ## Returns the list of packages found at the specified path.
  result = @[]
  let packages = parseFile(packagesPath)
  for p in packages:
    let pkg: Package = p.fromJson()
    result.add(pkg)

proc findNimbleFile*(dir: string; error: bool): NimbleFile =
  result = (false, "")
  var hits = 0
  for kind, path in walkDir(dir):
    if kind == pcFile:
      let ext = path.splitFile.ext
      case ext
      of ".babel", ".nimble":
        result = (false, path)
        inc hits
      of NimsExt:
        result = (true, path)
        inc hits
      else: discard
  if hits >= 2:
    raise newException(NimbleError,
        "Only one .nimble file should be present in " & dir)
  elif hits == 0:
    if error:
      raise newException(NimbleError,
          "Specified directory does not contain a .nimble file.")
    else:
      # TODO: Abstract logging.
      echo("WARNING: No .nimble file found for ", dir)

proc getPkgInfo*(dir: string): PackageInfo =
  ## Find the .nimble file in ``dir`` and parses it, returning a PackageInfo.
  let nimbleFile = findNimbleFile(dir, true)
  result = readPackageInfo(nimbleFile)

proc getInstalledPkgs*(libsDir: string):
        seq[tuple[pkginfo: PackageInfo, meta: MetaData]] =
  ## Gets a list of installed packages.
  ##
  ## ``libsDir`` is in most cases: ~/.nimble/pkgs/
  result = @[]
  for kind, path in walkDir(libsDir):
    if kind == pcDir:
      let nimbleFile = findNimbleFile(path, false)
      if nimbleFile.file != "":
        let meta = readMetaData(path)
        result.add((readPackageInfo(nimbleFile, true), meta))

proc findPkg*(pkglist: seq[tuple[pkginfo: PackageInfo, meta: MetaData]],
             dep: PkgTuple,
             r: var PackageInfo): bool =
  ## Searches ``pkglist`` for a package of which version is within the range
  ## of ``dep.ver``. ``True`` is returned if a package is found. If multiple
  ## packages are found the newest one is returned (the one with the highest
  ## version number)
  ##
  ## **Note**: dep.name here could be a URL, hence the need for pkglist.meta.
  for pkg in pkglist:
    if cmpIgnoreStyle(pkg.pkginfo.name, dep.name) != 0 and
       cmpIgnoreStyle(pkg.meta.url, dep.name) != 0: continue
    if withinRange(newVersion(pkg.pkginfo.version), dep.ver):
      if not result or newVersion(r.version) < newVersion(pkg.pkginfo.version):
        r = pkg.pkginfo
        result = true

proc findAllPkgs*(pkglist: seq[tuple[pkginfo: PackageInfo, meta: MetaData]],
                  dep: PkgTuple): seq[PackageInfo] =
  ## Searches ``pkglist`` for packages of which version is within the range
  ## of ``dep.ver``. This is similar to ``findPkg`` but returns multiple
  ## packages if multiple are found.
  result = @[]
  for pkg in pkglist:
    if cmpIgnoreStyle(pkg.pkginfo.name, dep.name) != 0 and
       cmpIgnoreStyle(pkg.meta.url, dep.name) != 0: continue
    if withinRange(newVersion(pkg.pkginfo.version), dep.ver):
      result.add pkg.pkginfo

proc getRealDir*(pkgInfo: PackageInfo): string =
  ## Returns the ``pkgInfo.srcDir`` or the .mypath directory if package does
  ## not specify the src dir.
  if pkgInfo.srcDir != "":
    result = pkgInfo.mypath.splitFile.dir / pkgInfo.srcDir
  else:
    result = pkgInfo.mypath.splitFile.dir

proc getOutputDir*(pkgInfo: PackageInfo, bin: string): string =
  ## Returns a binary output dir for the package.
  if pkgInfo.binDir != "":
    result = pkgInfo.mypath.splitFile.dir / pkgInfo.binDir / bin
  else:
    result = pkgInfo.mypath.splitFile.dir / bin

proc echoPackage*(pkg: Package) =
  echo(pkg.name & ":")
  echo("  url:         " & pkg.url & " (" & pkg.downloadMethod & ")")
  echo("  tags:        " & pkg.tags.join(", "))
  echo("  description: " & pkg.description)
  echo("  license:     " & pkg.license)
  if pkg.web.len > 0:
    echo("  website:     " & pkg.web)

proc getDownloadDirName*(pkg: Package, verRange: VersionRange): string =
  result = pkg.name
  let verSimple = getSimpleString(verRange)
  if verSimple != "":
    result.add "_"
    result.add verSimple

when isMainModule:
  doAssert getNameVersion("/home/user/.nimble/libs/packagea-0.1") ==
      ("packagea", "0.1")
  doAssert getNameVersion("/home/user/.nimble/libs/package-a-0.1") ==
      ("package-a", "0.1")<|MERGE_RESOLUTION|>--- conflicted
+++ resolved
@@ -1,17 +1,13 @@
 # Copyright (C) Dominik Picheta. All rights reserved.
 # BSD License. Look at license.txt for more info.
 import parsecfg, json, streams, strutils, parseutils, os
-<<<<<<< HEAD
-import version, tools, nimbletypes
+import version, tools, nimbletypes, nimscriptsupport
 
 when not declared(system.map):
   from sequtils import map
-=======
-import version, tools, nimbletypes, nimscriptsupport
 
 const
   NimsExt* = ".nims"
->>>>>>> 99332ce5
 
 type
   Package* = object
