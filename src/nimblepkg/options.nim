# Copyright (C) Dominik Picheta. All rights reserved.
# BSD License. Look at license.txt for more info.

import json, strutils, os, parseopt, strtabs, uri, tables
from httpclient import Proxy, newProxy

import config, version, tools, common, cli

type
  Options* = object
    forcePrompts*: ForcePrompt
    depsOnly*: bool
    queryVersions*: bool
    queryInstalled*: bool
    nimbleDir*: string
    verbosity*: cli.Priority
    action*: Action
    config*: Config
    nimbleData*: JsonNode ## Nimbledata.json
    pkgInfoCache*: TableRef[string, PackageInfo]
    showHelp*: bool
    showVersion*: bool
    noColor*: bool
    disableValidation*: bool

  ActionType* = enum
    actionNil, actionRefresh, actionInit, actionDump, actionPublish,
    actionInstall, actionSearch,
<<<<<<< HEAD
    actionList, actionBuild, actionPath, actionUninstall, actionCompile,
    actionDoc, actionCustom, actionTasks, actionDevelop
=======
    actionList, actionBuild, actionTest, actionPath, actionUninstall, actionCompile,
    actionDoc, actionCustom, actionTasks
>>>>>>> 254658ee

  Action* = object
    case typ*: ActionType
    of actionNil, actionList, actionPublish, actionTasks: nil
    of actionRefresh:
      optionalURL*: string # Overrides default package list.
    of actionInstall, actionPath, actionUninstall, actionDevelop:
      packages*: seq[PkgTuple] # Optional only for actionInstall
                               # and actionDevelop.
    of actionSearch:
      search*: seq[string] # Search string.
    of actionInit, actionDump:
      projName*: string
    of actionCompile, actionDoc, actionBuild, actionTest:
      file*: string
      backend*: string
      compileOptions*: seq[string]
    of actionCustom:
      command*: string
      arguments*: seq[string]
      flags*: StringTableRef

const
  help* = """
Usage: nimble COMMAND [opts]

Commands:
  install      [pkgname, ...]     Installs a list of packages.
               [-d, --depsOnly]   Install only dependencies.
  develop      [pkgname, ...]     Clones a list of packages for development.
                                  Symlinks the cloned packages or any package
                                  in the current working directory.
  init         [pkgname]          Initializes a new Nimble project.
  publish                         Publishes a package on nim-lang/packages.
                                  The current working directory needs to be the
                                  toplevel directory of the Nimble package.
  uninstall    [pkgname, ...]     Uninstalls a list of packages.
  build                           Builds a package.
  c, cc, js    [opts, ...] f.nim  Builds a file inside a package. Passes options
                                  to the Nim compiler.
  test                            Compiles and executes tests
  doc, doc2    [opts, ...] f.nim  Builds documentation for a file inside a
                                  package. Passes options to the Nim compiler.
  refresh      [url]              Refreshes the package list. A package list URL
                                  can be optionally specified.
  search       pkg/tag            Searches for a specified package. Search is
                                  performed by tag and by name.
               [--ver]            Query remote server for package version.
  list                            Lists all packages.
               [--ver]            Query remote server for package version.
               [-i, --installed]  Lists all installed packages.
  tasks                           Lists the tasks specified in the Nimble
                                  package's Nimble file.
  path         pkgname ...        Shows absolute path to the installed packages
                                  specified.
  dump         [pkgname]          Outputs Nimble package information for
                                  external tools. The argument can be a
                                  .nimble file, a project directory or
                                  the name of an installed package.


Options:
  -h, --help                      Print this help message.
  -v, --version                   Print version information.
  -y, --accept                    Accept all interactive prompts.
  -n, --reject                    Reject all interactive prompts.
      --ver                       Query remote server for package version
                                  information when searching or listing packages
      --nimbleDir:dirname         Set the Nimble directory.
      --verbose                   Show all non-debug output.
      --debug                     Show all output including debug messages.
      --noColor                   Don't colorise output.

For more information read the Github readme:
  https://github.com/nim-lang/nimble#readme
"""

proc writeHelp*(quit=true) =
  echo(help)
  if quit:
    raise NimbleQuit(msg: "")

proc writeVersion*() =
  echo("nimble v$# compiled at $# $#" %
      [nimbleVersion, CompileDate, CompileTime])
  const gitVersion = staticExec("git rev-parse HEAD")
  when gitVersion.len > 0:
    echo "git hash: ", gitVersion
  raise NimbleQuit(msg: "")

proc parseActionType*(action: string): ActionType =
  case action.normalize()
  of "install":
    result = actionInstall
  of "path":
    result = actionPath
  of "build":
    result = actionBuild
  of "test":
    result = actionTest
  of "c", "compile", "js", "cpp", "cc":
    result = actionCompile
  of "doc", "doc2":
    result = actionDoc
  of "init":
    result = actionInit
  of "dump":
    result = actionDump
  of "update", "refresh":
    result = actionRefresh
  of "search":
    result = actionSearch
  of "list":
    result = actionList
  of "uninstall", "remove", "delete", "del", "rm":
    result = actionUninstall
  of "publish":
    result = actionPublish
  of "tasks":
    result = actionTasks
  of "develop":
    result = actionDevelop
  else:
    result = actionCustom

proc initAction*(options: var Options, key: string) =
  ## Intialises `options.actions` fields based on `options.actions.typ` and
  ## `key`.
  let keyNorm = key.normalize()
  case options.action.typ
  of actionInstall, actionPath, actionDevelop, actionUninstall:
    options.action.packages = @[]
  of actionCompile, actionDoc, actionBuild, actionTest:
    options.action.compileOptions = @[]
    options.action.file = ""
    if keyNorm == "c" or keyNorm == "compile": options.action.backend = ""
    else: options.action.backend = keyNorm
  of actionInit:
    options.action.projName = ""
  of actionDump:
    options.action.projName = ""
  of actionRefresh:
    options.action.optionalURL = ""
  of actionSearch:
    options.action.search = @[]
  of actionCustom:
    options.action.command = key
    options.action.arguments = @[]
    options.action.flags = newStringTable()
  of actionPublish, actionList, actionTasks,
     actionNil: discard

proc prompt*(options: Options, question: string): bool =
  ## Asks an interactive question and returns the result.
  ##
  ## The proc will return immediately without asking the user if the global
  ## forcePrompts has a value different than dontForcePrompt.
  return prompt(options.forcePrompts, question)

proc renameBabelToNimble(options: Options) {.deprecated.} =
  let babelDir = getHomeDir() / ".babel"
  let nimbleDir = getHomeDir() / ".nimble"
  if dirExists(babelDir):
    if options.prompt("Found deprecated babel package directory, would you " &
        "like to rename it to nimble?"):
      copyDir(babelDir, nimbleDir)
      copyFile(babelDir / "babeldata.json", nimbleDir / "nimbledata.json")

      removeDir(babelDir)
      removeFile(nimbleDir / "babeldata.json")

proc getNimbleDir*(options: Options): string =
  result =
    if options.nimbleDir.len == 0:
      options.config.nimbleDir
    else:
      options.nimbleDir

  return expandTilde(result)

proc getPkgsDir*(options: Options): string =
  options.getNimbleDir() / "pkgs"

proc getBinDir*(options: Options): string =
  options.getNimbleDir() / "bin"

proc parseCommand*(key: string, result: var Options) =
  result.action.typ = parseActionType(key)
  initAction(result, key)

proc parseArgument*(key: string, result: var Options) =
  case result.action.typ
  of actionNil:
    assert false
  of actionInstall, actionPath, actionDevelop, actionUninstall:
    # Parse pkg@verRange
    if '@' in key:
      let i = find(key, '@')
      let pkgTup = (key[0 .. i-1],
        key[i+1 .. key.len-1].parseVersionRange())
      result.action.packages.add(pkgTup)
    else:
      result.action.packages.add((key, VersionRange(kind: verAny)))
  of actionRefresh:
    result.action.optionalURL = key
  of actionSearch:
    result.action.search.add(key)
  of actionInit, actionDump:
    if result.action.projName != "":
      raise newException(NimbleError,
          "Can only initialize one package at a time.")
    result.action.projName = key
  of actionCompile, actionDoc:
    result.action.file = key
  of actionList, actionBuild, actionTest, actionPublish:
    result.showHelp = true
  of actionCustom:
    result.action.arguments.add(key)
  else:
    discard

proc parseFlag*(flag, val: string, result: var Options, kind = cmdLongOption) =
  var wasFlagHandled = true
  let f = flag.normalize()

  # Global flags.
  case f
  of "help", "h": result.showHelp = true
  of "version", "v": result.showVersion = true
  of "accept", "y": result.forcePrompts = forcePromptYes
  of "reject", "n": result.forcePrompts = forcePromptNo
  of "nimbledir": result.nimbleDir = val
  of "verbose": result.verbosity = LowPriority
  of "debug": result.verbosity = DebugPriority
  of "nocolor": result.noColor = true
  of "disablevalidation": result.disableValidation = true
  # Action-specific flags.
  else:
    case result.action.typ
    of actionSearch, actionList:
      case f
      of "installed", "i":
        result.queryInstalled = true
      of "ver":
        result.queryVersions = true
      else:
        wasFlagHandled = false
    of actionInstall:
      case f
      of "depsonly", "d":
        result.depsOnly = true
      else:
        wasFlagHandled = false
    of actionCompile, actionDoc, actionBuild, actionTest:
      let prefix = if kind == cmdShortOption: "-" else: "--"
      if val == "":
        result.action.compileOptions.add(prefix & flag)
      else:
        result.action.compileOptions.add(prefix & flag & ":" & val)
    of actionCustom:
      result.action.flags[flag] = val
    else:
      wasFlagHandled = false

  if not wasFlagHandled:
    raise newException(NimbleError, "Unknown option: --" & flag)

proc initOptions*(): Options =
  result.action.typ = actionNil
  result.pkgInfoCache = newTable[string, PackageInfo]()
  result.nimbleDir = ""
  result.verbosity = HighPriority

proc parseMisc(options: var Options) =
  # Load nimbledata.json
  let nimbledataFilename = options.getNimbleDir() / "nimbledata.json"

  if fileExists(nimbledataFilename):
    try:
      options.nimbleData = parseFile(nimbledataFilename)
    except:
      raise newException(NimbleError, "Couldn't parse nimbledata.json file " &
          "located at " & nimbledataFilename)
  else:
    options.nimbleData = %{"reverseDeps": newJObject()}

proc parseCmdLine*(): Options =
  result = initOptions()

  # Parse command line params first. A simple `--version` shouldn't require
  # a config to be parsed.
  for kind, key, val in getOpt():
    case kind
    of cmdArgument:
      if result.action.typ == actionNil:
        parseCommand(key, result)
      else:
        parseArgument(key, result)
    of cmdLongOption, cmdShortOption:
      parseFlag(key, val, result, kind)
    of cmdEnd: assert(false) # cannot happen

  # Set verbosity level.
  setVerbosity(result.verbosity)

  # Set whether color should be shown.
  setShowColor(not result.noColor)

  # Parse config.
  result.config = parseConfig()

  # Parse other things, for example the nimbledata.json file.
  parseMisc(result)

  if result.action.typ == actionNil and not result.showVersion:
    result.showHelp = true

proc getProxy*(options: Options): Proxy =
  ## Returns ``nil`` if no proxy is specified.
  var url = ""
  if ($options.config.httpProxy).len > 0:
    url = $options.config.httpProxy
  else:
    try:
      if existsEnv("http_proxy"):
        url = getEnv("http_proxy")
      elif existsEnv("https_proxy"):
        url = getEnv("https_proxy")
    except ValueError:
      display("Warning:", "Unable to parse proxy from environment: " &
          getCurrentExceptionMsg(), Warning, HighPriority)

  if url.len > 0:
    var parsed = parseUri(url)
    if parsed.scheme.len == 0 or parsed.hostname.len == 0:
      parsed = parseUri("http://" & url)
    let auth =
      if parsed.username.len > 0: parsed.username & ":" & parsed.password
      else: ""
    return newProxy($parsed, auth)
  else:
    return nil<|MERGE_RESOLUTION|>--- conflicted
+++ resolved
@@ -26,13 +26,8 @@
   ActionType* = enum
     actionNil, actionRefresh, actionInit, actionDump, actionPublish,
     actionInstall, actionSearch,
-<<<<<<< HEAD
     actionList, actionBuild, actionPath, actionUninstall, actionCompile,
-    actionDoc, actionCustom, actionTasks, actionDevelop
-=======
-    actionList, actionBuild, actionTest, actionPath, actionUninstall, actionCompile,
-    actionDoc, actionCustom, actionTasks
->>>>>>> 254658ee
+    actionDoc, actionCustom, actionTasks, actionDevelop, actionTest
 
   Action* = object
     case typ*: ActionType
