--- conflicted
+++ resolved
@@ -471,18 +471,11 @@
   case result.action.typ
   of actionNil:
     assert false
-<<<<<<< HEAD
   of actionInstall, actionPath, actionDevelop, actionUninstall, actionUpgrade, actionAdd:
-    # Parse pkg@verRange
-    if '@' in key:
-      let i = find(key, '@')
-=======
-  of actionInstall, actionPath, actionDevelop, actionUninstall, actionUpgrade:
     # Parse pkg@verRange or git@github.com:nim-lang/nimble.git
     let i = rfind(key, '@')
     let maybeUrl = rfind(key, {'/', ':'})
     if i > maybeUrl:
->>>>>>> 6dfe82d3
       let (pkgName, pkgVer) = (key[0 .. i-1], key[i+1 .. key.len-1])
       if pkgVer.len == 0:
         raise nimbleError("Version range expected after '@'.")
