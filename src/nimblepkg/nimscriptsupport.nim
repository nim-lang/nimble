# Copyright (C) Andreas Rumpf. All rights reserved.
# BSD License. Look at license.txt for more info.

## Implements the new configuration system for Nimble. Uses Nim as a
## scripting language.

import
  compiler/ast, compiler/modules, compiler/passes, compiler/passaux,
  compiler/condsyms, compiler/sem, compiler/semdata,
  compiler/llstream, compiler/vm, compiler/vmdef, compiler/commands,
  compiler/msgs, compiler/magicsys, compiler/idents,
  compiler/nimconf, compiler/nversion

from compiler/scriptconfig import setupVM
from compiler/astalgo import strTableGet
import compiler/options as compiler_options

import common, version, options, packageinfo, cli
import os, strutils, strtabs, tables, times, osproc, sets, pegs

when not declared(resetAllModulesHard):
  import compiler/modulegraphs

type
  Flags = TableRef[string, seq[string]]
  ExecutionResult*[T] = object
    success*: bool
    command*: string
    arguments*: seq[string]
    flags*: Flags
    retVal*: T

const
  internalCmd = "NimbleInternal"
  nimscriptApi = staticRead("nimscriptapi.nim")

proc raiseVariableError(ident, typ: string) {.noinline.} =
  raise newException(NimbleError,
    "NimScript's variable '" & ident & "' needs a value of type '" & typ & "'.")

proc isStrLit(n: PNode): bool = n.kind in {nkStrLit..nkTripleStrLit}

when declared(NimCompilerApiVersion):
  const finalApi = NimCompilerApiVersion >= 2

  when NimCompilerApiVersion >= 3:
    import compiler / pathutils
else:
  const finalApi = false

proc getGlobal(g: ModuleGraph; ident: PSym): string =
  when finalApi:
    let n = vm.getGlobalValue(PCtx g.vm, ident)
  else:
    let n = vm.globalCtx.getGlobalValue(ident)
  if n.isStrLit:
    result = n.strVal
  else:
    raiseVariableError(ident.name.s, "string")

proc getGlobalAsSeq(g: ModuleGraph; ident: PSym): seq[string] =
  when finalApi:
    let n = vm.getGlobalValue(PCtx g.vm, ident)
  else:
    let n = vm.globalCtx.getGlobalValue(ident)
  result = @[]
  if n.kind == nkBracket:
    for x in n:
      if x.isStrLit:
        result.add x.strVal
      else:
        raiseVariableError(ident.name.s, "seq[string]")
  else:
    raiseVariableError(ident.name.s, "seq[string]")

proc extractRequires(g: ModuleGraph; ident: PSym, result: var seq[PkgTuple]) =
  when finalApi:
    let n = vm.getGlobalValue(PCtx g.vm, ident)
  else:
    let n = vm.globalCtx.getGlobalValue(ident)
  if n.kind == nkBracket:
    for x in n:
      if x.kind == nkPar and x.len == 2 and x[0].isStrLit and x[1].isStrLit:
        result.add(parseRequires(x[0].strVal & x[1].strVal))
      elif x.isStrLit:
        result.add(parseRequires(x.strVal))
      else:
        raiseVariableError("requiresData", "seq[(string, VersionReq)]")
  else:
    raiseVariableError("requiresData", "seq[(string, VersionReq)]")

when declared(newIdentCache):
  var identCache = newIdentCache()

proc setupVM(graph: ModuleGraph; module: PSym; scriptName: string, flags: Flags): PEvalContext =
  ## This procedure is exported in the compiler sources, but its implementation
  ## is too Nim-specific to be used by Nimble.
  ## Specifically, the implementation of ``switch`` is problematic. Sooo
  ## I simply copied it here and edited it :)
  when declared(NimCompilerApiVersion):
    result = newCtx(module, identCache, graph)
  elif declared(newIdentCache):
    result = newCtx(module, identCache)
  else:
    result = newCtx(module)
  result.mode = emRepl
  registerAdditionalOps(result)

  # captured vars:
  let conf = graph.config
  var errorMsg: string
  var vthisDir = scriptName.splitFile.dir

  proc listDirs(a: VmArgs, filter: set[PathComponent]) =
    let dir = getString(a, 0)
    var res: seq[string] = @[]
    for kind, path in walkDir(dir):
      if kind in filter: res.add path
    setResult(a, res)

  template cbconf(name, body) {.dirty.} =
    result.registerCallback "stdlib.system." & astToStr(name),
      proc (a: VmArgs) =
        body

  template cbos(name, body) {.dirty.} =
    result.registerCallback "stdlib.system." & astToStr(name),
      proc (a: VmArgs) =
        try:
          body
        except OSError:
          errorMsg = getCurrentExceptionMsg()

  # Idea: Treat link to file as a file, but ignore link to directory to prevent
  # endless recursions out of the box.
  cbos listFiles:
    listDirs(a, {pcFile, pcLinkToFile})
  cbos listDirs:
    listDirs(a, {pcDir})
  cbos removeDir:
    os.removeDir getString(a, 0)
  cbos removeFile:
    os.removeFile getString(a, 0)
  cbos createDir:
    os.createDir getString(a, 0)
  cbos getOsError:
    setResult(a, errorMsg)
  cbos setCurrentDir:
    os.setCurrentDir getString(a, 0)
  cbos getCurrentDir:
    setResult(a, os.getCurrentDir())
  cbos moveFile:
    os.moveFile(getString(a, 0), getString(a, 1))
  cbos moveDir:
    os.moveDir(getString(a, 0), getString(a, 1))
  cbos copyFile:
    os.copyFile(getString(a, 0), getString(a, 1))
  cbos copyDir:
    os.copyDir(getString(a, 0), getString(a, 1))
  cbos getLastModificationTime:
<<<<<<< HEAD
    setResult(a, getLastModificationTime(getString(a, 0)).toUnix)
  cbos findExe:
    setResult(a, os.findExe(getString(a, 0)))
=======
    setResult(a, toUnix(getLastModificationTime(getString(a, 0))))
>>>>>>> 22aa3c1d

  cbos rawExec:
    setResult(a, osproc.execCmd getString(a, 0))

  cbconf getEnv:
    setResult(a, os.getEnv(a.getString 0))
  cbconf existsEnv:
    setResult(a, os.existsEnv(a.getString 0))
  cbconf putEnv:
    os.putEnv(a.getString 0, a.getString 1)
  cbconf dirExists:
    setResult(a, os.dirExists(a.getString 0))
  cbconf fileExists:
    setResult(a, os.fileExists(a.getString 0))

  cbconf thisDir:
    setResult(a, vthisDir)
  cbconf put:
    when declared(NimCompilerApiVersion):
      compiler_options.setConfigVar(conf, getString(a, 0), getString(a, 1))
    else:
      compiler_options.setConfigVar(getString(a, 0), getString(a, 1))
  cbconf get:
    when declared(NimCompilerApiVersion):
      setResult(a, compiler_options.getConfigVar(conf, a.getString 0))
    else:
      setResult(a, compiler_options.getConfigVar(a.getString 0))
  cbconf exists:
    when declared(NimCompilerApiVersion):
      setResult(a, compiler_options.existsConfigVar(conf, a.getString 0))
    else:
      setResult(a, compiler_options.existsConfigVar(a.getString 0))
  cbconf nimcacheDir:
    when declared(NimCompilerApiVersion):
      setResult(a, compiler_options.getNimcacheDir(conf))
    else:
      setResult(a, compiler_options.getNimcacheDir())
  cbconf paramStr:
    setResult(a, os.paramStr(int a.getInt 0))
  cbconf paramCount:
    setResult(a, os.paramCount())
  cbconf cmpIgnoreStyle:
    setResult(a, strutils.cmpIgnoreStyle(a.getString 0, a.getString 1))
  cbconf cmpIgnoreCase:
    setResult(a, strutils.cmpIgnoreCase(a.getString 0, a.getString 1))
  cbconf setCommand:
    when declared(NimCompilerApiVersion):
      conf.command = a.getString 0
      let arg = a.getString 1
      if arg.len > 0:
        conf.projectName = arg
        when NimCompilerApiVersion >= 3:
          try:
            conf.projectFull = canonicalizePath(conf,
                conf.projectPath / RelativeFile(conf.projectName))
          except OSError:
            conf.projectFull = AbsoluteFile conf.projectName
        else:
          try:
            conf.projectFull = canonicalizePath(conf, conf.projectPath / conf.projectName)
          except OSError:
            conf.projectFull = conf.projectName
    else:
      compiler_options.command = a.getString 0
      let arg = a.getString 1
      if arg.len > 0:
        gProjectName = arg
        try:
          gProjectFull = canonicalizePath(gProjectPath / gProjectName)
        except OSError:
          gProjectFull = gProjectName
  cbconf getCommand:
    when declared(NimCompilerApiVersion):
      setResult(a, conf.command)
    else:
      setResult(a, compiler_options.command)
  cbconf switch:
    if not flags.isNil:
      let
        key = a.getString 0
        value = a.getString 1
      if flags.hasKey(key):
        flags[key].add(value)
      else:
        flags[key] = @[value]

proc isValidLibPath(lib: string): bool =
  return fileExists(lib / "system.nim")

proc getNimPrefixDir(options: Options): string =
  let env = getEnv("NIM_LIB_PREFIX")
  if env != "":
    let msg = "Using env var NIM_LIB_PREFIX: " & env
    display("Warning:", msg, Warning, HighPriority)
    return env

  if options.config.nimLibPrefix != "":
    result = options.config.nimLibPrefix
    let msg = "Using Nim stdlib prefix from Nimble config file: " & result
    display("Warning:", msg, Warning, HighPriority)
    return

  result = splitPath(findExe("nim")).head.parentDir
  # The above heuristic doesn't work for 'choosenim' proxies. Thankfully in
  # that case the `nimble` binary is beside the `nim` binary so things should
  # just work.
  if not dirExists(result / "lib"):
    # By specifying an empty string we instruct the Nim compiler to use
    # getAppDir().head as the prefix dir. See compiler/options module for
    # the code responsible for this.
    result = ""

proc getLibVersion(lib: string): Version =
  ## This is quite a hacky procedure, but there is no other way to extract
  ## this out of the ``system`` module. We could evaluate it, but that would
  ## cause an error if the stdlib is out of date. The purpose of this
  ## proc is to give a nice error message to the user instead of a confusing
  ## Nim compile error.
  let systemPath = lib / "system.nim"
  if not fileExists(systemPath):
    raiseNimbleError("system module not found in stdlib path: " & lib)

  let systemFile = readFile(systemPath)
  let majorPeg = peg"'NimMajor' @ '=' \s* {\d*}"
  let minorPeg = peg"'NimMinor' @ '=' \s* {\d*}"
  let patchPeg = peg"'NimPatch' @ '=' \s* {\d*}"

  var majorMatches: array[1, string]
  let major = find(systemFile, majorPeg, majorMatches)
  var minorMatches: array[1, string]
  let minor = find(systemFile, minorPeg, minorMatches)
  var patchMatches: array[1, string]
  let patch = find(systemFile, patchPeg, patchMatches)

  if major != -1 and minor != -1 and patch != -1:
    return newVersion(majorMatches[0] & "." & minorMatches[0] & "." & patchMatches[0])
  else:
    return system.NimVersion.newVersion()

when finalApi:
  var graph = newModuleGraph(identCache, newConfigRef())

elif declared(ModuleGraph):
  var graph = newModuleGraph()

proc execScript(scriptName: string, flags: Flags, options: Options): PSym =
  ## Executes the specified script. Returns the script's module symbol.
  ##
  ## No clean up is performed and must be done manually!
  when finalApi:
    graph = newModuleGraph(graph.cache, graph.config)
  else:
    graph = newModuleGraph(graph.config)

  let conf = graph.config
  when declared(NimCompilerApiVersion):
    if "nimblepkg/nimscriptapi" notin conf.implicitImports:
      conf.implicitImports.add("nimblepkg/nimscriptapi")
  elif declared(resetAllModulesHard):
    # for compatibility with older Nim versions:
    if "nimblepkg/nimscriptapi" notin compiler_options.implicitIncludes:
      compiler_options.implicitIncludes.add("nimblepkg/nimscriptapi")
  else:
    if "nimblepkg/nimscriptapi" notin compiler_options.implicitImports:
      compiler_options.implicitImports.add("nimblepkg/nimscriptapi")

  # Ensure the compiler can find its standard library #220.
  when declared(NimCompilerApiVersion):
    when NimCompilerApiVersion >= 3:
      conf.prefixDir = AbsoluteDir getNimPrefixDir(options)
      display("Setting", "Nim stdlib prefix to " & conf.prefixDir.string,
              priority=LowPriority)

      template myLibPath(): untyped = conf.libpath.string

    else:
      conf.prefixDir = getNimPrefixDir(options)
      display("Setting", "Nim stdlib prefix to " & conf.prefixDir,
              priority=LowPriority)

      template myLibPath(): untyped = conf.libpath

    # Verify that lib path points to existing stdlib.
    setDefaultLibpath(conf)
  else:
    compiler_options.gPrefixDir = getNimPrefixDir(options)
    display("Setting", "Nim stdlib prefix to " & compiler_options.gPrefixDir,
            priority=LowPriority)

    template myLibPath(): untyped = compiler_options.libpath

    # Verify that lib path points to existing stdlib.
    compiler_options.setDefaultLibpath()

  display("Setting", "Nim stdlib path to " & myLibPath(),
          priority=LowPriority)
  if not isValidLibPath(myLibPath()):
    let msg = "Nimble cannot find Nim's standard library.\nLast try in:\n  - $1" %
                myLibPath()
    let hint = "Nimble does its best to find Nim's standard library, " &
               "sometimes this fails. You can set the environment variable " &
               "NIM_LIB_PREFIX to where Nim's `lib` directory is located as " &
               "a workaround. " &
               "See https://github.com/nim-lang/nimble#troubleshooting for " &
               "more info."
    raiseNimbleError(msg, hint)

  # Verify that the stdlib that was found isn't older than the stdlib that Nimble
  # was compiled with.
  let libVersion = getLibVersion(myLibPath())
  if NimVersion.newVersion() > libVersion:
    let msg = ("Nimble cannot use an older stdlib than the one it was compiled " &
               "with.\n  Stdlib in '$#' has version: $#.\n  Nimble needs at least: $#.") %
              [myLibPath(), $libVersion, NimVersion]
    let hint = "You may be running a newer version of Nimble than you intended " &
               "to. Run an older version of Nimble that is compatible with " &
               "the stdlib that Nimble is attempting to use or set the environment variable " &
               "NIM_LIB_PREFIX to where a different stdlib's `lib` directory is located as " &
               "a workaround." &
               "See https://github.com/nim-lang/nimble#troubleshooting for " &
               "more info."
    raiseNimbleError(msg, hint)

  let pkgName = scriptName.splitFile.name

  # Ensure that "nimblepkg/nimscriptapi" is in the PATH.
  block:
    let t = getTempDir() / "nimblecache"
    let tmpNimscriptApiPath = t / "nimblepkg" / "nimscriptapi.nim"
    createDir(tmpNimscriptApiPath.splitFile.dir)
    writeFile(tmpNimscriptApiPath, nimscriptApi)
    when declared(NimCompilerApiVersion):
      when NimCompilerApiVersion >= 3:
        conf.searchPaths.add(AbsoluteDir t)
      else:
        conf.searchPaths.add(t)
    else:
      searchPaths.add(t)

  when declared(NimCompilerApiVersion):
    initDefines(conf.symbols)
    when NimCompilerApiVersion >= 2:
      loadConfigs(DefaultConfig, graph.cache, conf)
    else:
      loadConfigs(DefaultConfig, conf)
      passes.gIncludeFile = includeModule
      passes.gImportModule = importModule

    defineSymbol(conf.symbols, "nimscript")
    defineSymbol(conf.symbols, "nimconfig")
    defineSymbol(conf.symbols, "nimble")
    when NimCompilerApiVersion >= 2:
      registerPass(graph, semPass)
      registerPass(graph, evalPass)
    else:
      registerPass(semPass)
      registerPass(evalPass)

    conf.searchPaths.add(conf.libpath)
  else:
    initDefines()
    loadConfigs(DefaultConfig)
    passes.gIncludeFile = includeModule
    passes.gImportModule = importModule

    defineSymbol("nimscript")
    defineSymbol("nimconfig")
    defineSymbol("nimble")
    registerPass(semPass)
    registerPass(evalPass)

    searchPaths.add(compiler_options.libpath)

  when declared(resetAllModulesHard):
    result = makeModule(scriptName)
  else:
    result = graph.makeModule(scriptName)

  incl(result.flags, sfMainModule)
  when finalApi:
    graph.vm = setupVM(graph, result, scriptName, flags)

    # Setup builtins defined in nimscriptapi.nim
    template cbApi(name, body) {.dirty.} =
      PCtx(graph.vm).registerCallback "nimscriptapi." & astToStr(name),
        proc (a: VmArgs) =
          body

  else:
    vm.globalCtx = setupVM(graph, result, scriptName, flags)

    # Setup builtins defined in nimscriptapi.nim
    template cbApi(name, body) {.dirty.} =
      vm.globalCtx.registerCallback "nimscriptapi." & astToStr(name),
        proc (a: VmArgs) =
          body

  cbApi getPkgDir:
    setResult(a, scriptName.splitFile.dir)

  when finalApi:
    graph.compileSystemModule()
    when NimCompilerApiVersion >= 3:
      graph.processModule(result, llStreamOpen(AbsoluteFile scriptName, fmRead))
    else:
      graph.processModule(result, llStreamOpen(scriptName, fmRead))
  elif declared(newIdentCache):
    graph.compileSystemModule(identCache)
    graph.processModule(result, llStreamOpen(scriptName, fmRead), nil, identCache)
  else:
    compileSystemModule()
    processModule(result, llStreamOpen(scriptName, fmRead), nil)

proc cleanup() =
  # ensure everything can be called again:
  when declared(NimCompilerApiVersion):
    let conf = graph.config
    conf.projectName = ""
    conf.command = ""
  else:
    compiler_options.gProjectName = ""
    compiler_options.command = ""
  when declared(NimCompilerApiVersion):
    resetSystemArtifacts(graph)
  elif declared(resetAllModulesHard):
    resetAllModulesHard()
  else:
    resetSystemArtifacts()
  when finalApi:
    clearPasses(graph)
  else:
    clearPasses()
  when declared(NimCompilerApiVersion):
    conf.errorMax = 1
    when NimCompilerApiVersion >= 2:
      conf.writeLnHook = nil
      graph.vm = nil
    else:
      msgs.writeLnHook = nil
      vm.globalCtx = nil
    initDefines(conf.symbols)
  else:
    msgs.gErrorMax = 1
    msgs.writeLnHook = nil
    vm.globalCtx = nil
    initDefines()

proc readPackageInfoFromNims*(scriptName: string, options: Options,
    result: var PackageInfo) =
  ## Executes the `scriptName` nimscript file. Reads the package information
  ## that it populates.

  # Setup custom error handling.
  when declared(NimCompilerApiVersion):
    let conf = graph.config
    conf.errorMax = high(int)
  else:
    msgs.gErrorMax = high(int)

  template errCounter(): int =
    when declared(NimCompilerApiVersion): conf.errorCounter
    else: msgs.gErrorCounter

  var previousMsg = ""

  proc writelnHook(output: string) =
    # The error counter is incremented after the writeLnHook is invoked.
    if errCounter() > 0:
      raise newException(NimbleError, previousMsg)
    elif previousMsg.len > 0:
      display("Info", previousMsg, priority = MediumPriority)
    if output.normalize.startsWith("error"):
      raise newException(NimbleError, output)
    previousMsg = output

  when finalApi:
    conf.writelnHook = writelnHook
  else:
    msgs.writeLnHook = writelnHook

  when declared(NimCompilerApiVersion):
    conf.command = internalCmd
  else:
    compiler_options.command = internalCmd

  # Execute the nimscript file.
  let thisModule = execScript(scriptName, nil, options)

  when declared(resetAllModulesHard):
    let apiModule = thisModule
  else:
    var apiModule: PSym
    for i in 0..<graph.modules.len:
      if graph.modules[i] != nil and
          graph.modules[i].name.s == "nimscriptapi":
        apiModule = graph.modules[i]
        break
    doAssert apiModule != nil

  # Check whether an error has occurred.
  if errCounter() > 0:
    raise newException(NimbleError, previousMsg)

  # Extract all the necessary fields populated by the nimscript file.
  proc getSym(apiModule: PSym, ident: string): PSym =
    result = apiModule.tab.strTableGet(getIdent(identCache, ident))
    if result.isNil:
      raise newException(NimbleError, "Ident not found: " & ident)

  template trivialField(field) =
    result.field = getGlobal(graph, getSym(apiModule, astToStr field))

  template trivialFieldSeq(field) =
    result.field.add getGlobalAsSeq(graph, getSym(apiModule, astToStr field))

  # keep reasonable default:
  let name = getGlobal(graph, apiModule.tab.strTableGet(getIdent(identCache, "packageName")))
  if name.len > 0: result.name = name

  trivialField version
  trivialField author
  trivialField description
  trivialField license
  trivialField srcdir
  trivialField bindir
  trivialFieldSeq skipDirs
  trivialFieldSeq skipFiles
  trivialFieldSeq skipExt
  trivialFieldSeq installDirs
  trivialFieldSeq installFiles
  trivialFieldSeq installExt
  trivialFieldSeq foreignDeps

  extractRequires(graph, getSym(apiModule, "requiresData"), result.requires)

  let binSeq = getGlobalAsSeq(graph, getSym(apiModule, "bin"))
  for i in binSeq:
    result.bin.add(i.addFileExt(ExeExt))

  let backend = getGlobal(graph, getSym(apiModule, "backend"))
  if backend.len == 0:
    result.backend = "c"
  elif cmpIgnoreStyle(backend, "javascript") == 0:
    result.backend = "js"
  else:
    result.backend = backend.toLowerAscii()

  # Grab all the global procs
  for i in thisModule.tab.data:
    if not i.isNil():
      let name = i.name.s.normalize()
      if name.endsWith("before"):
        result.preHooks.incl(name[0 .. ^7])
      if name.endsWith("after"):
        result.postHooks.incl(name[0 .. ^6])

  cleanup()

when declared(NimCompilerApiVersion):
  template nimCommand(): untyped = conf.command
  template nimProjectName(): untyped = conf.projectName
else:
  template nimCommand(): untyped = compiler_options.command
  template nimProjectName(): untyped = compiler_options.gProjectName

proc execTask*(scriptName, taskName: string,
    options: Options): ExecutionResult[void] =
  ## Executes the specified task in the specified script.
  ##
  ## `scriptName` should be a filename pointing to the nimscript file.
  result.success = true
  result.flags = newTable[string, seq[string]]()
  when declared(NimCompilerApiVersion):
    let conf = graph.config
  nimCommand() = internalCmd
  display("Executing",  "task $# in $#" % [taskName, scriptName],
          priority = HighPriority)

  let thisModule = execScript(scriptName, result.flags, options)
  let prc = thisModule.tab.strTableGet(getIdent(identCache, taskName & "Task"))
  if prc.isNil:
    # Procedure not defined in the NimScript module.
    result.success = false
    cleanup()
    return
  when finalApi:
    discard vm.execProc(PCtx(graph.vm), prc, [])
  else:
    discard vm.globalCtx.execProc(prc, [])

  # Read the command, arguments and flags set by the executed task.
  result.command = nimCommand()
  result.arguments = @[]
  for arg in nimProjectName().split():
    result.arguments.add(arg)

  cleanup()

proc execHook*(scriptName, actionName: string, before: bool,
    options: Options): ExecutionResult[bool] =
  ## Executes the specified action's hook. Depending on ``before``, either
  ## the "before" or the "after" hook.
  ##
  ## `scriptName` should be a filename pointing to the nimscript file.
  when declared(NimCompilerApiVersion):
    let conf = graph.config
  result.success = true
  result.flags = newTable[string, seq[string]]()
  nimCommand() = internalCmd
  let hookName =
    if before: actionName.toLowerAscii & "Before"
    else: actionName.toLowerAscii & "After"
  display("Attempting", "to execute hook $# in $#" % [hookName, scriptName],
          priority = MediumPriority)

  let thisModule = execScript(scriptName, result.flags, options)
  # Explicitly execute the task procedure, instead of relying on hack.
  let prc = thisModule.tab.strTableGet(getIdent(identCache, hookName))
  if prc.isNil:
    # Procedure not defined in the NimScript module.
    result.success = false
    cleanup()
    return
  when finalApi:
    let returnVal = vm.execProc(PCtx(graph.vm), prc, [])
  else:
    let returnVal = vm.globalCtx.execProc(prc, [])
  case returnVal.kind
  of nkCharLit..nkUInt64Lit:
    result.retVal = returnVal.intVal == 1
  else: assert false

  # Read the command, arguments and flags set by the executed task.
  result.command = nimCommand()
  result.arguments = @[]
  for arg in nimProjectName().split():
    result.arguments.add(arg)

  cleanup()

proc getNimScriptCommand(): string =
  when declared(NimCompilerApiVersion):
    let conf = graph.config
  nimCommand()

proc setNimScriptCommand(command: string) =
  when declared(NimCompilerApiVersion):
    let conf = graph.config
  nimCommand() = command

proc hasTaskRequestedCommand*(execResult: ExecutionResult): bool =
  ## Determines whether the last executed task used ``setCommand``
  return execResult.command != internalCmd

proc listTasks*(scriptName: string, options: Options) =
  setNimScriptCommand("help")

  discard execScript(scriptName, nil, options)
  # TODO (#402): Make the 'task' template generate explicit data structure
  # containing all the task names + descriptions.
  cleanup()<|MERGE_RESOLUTION|>--- conflicted
+++ resolved
@@ -158,13 +158,9 @@
   cbos copyDir:
     os.copyDir(getString(a, 0), getString(a, 1))
   cbos getLastModificationTime:
-<<<<<<< HEAD
     setResult(a, getLastModificationTime(getString(a, 0)).toUnix)
   cbos findExe:
     setResult(a, os.findExe(getString(a, 0)))
-=======
-    setResult(a, toUnix(getLastModificationTime(getString(a, 0))))
->>>>>>> 22aa3c1d
 
   cbos rawExec:
     setResult(a, osproc.execCmd getString(a, 0))
