--- conflicted
+++ resolved
@@ -193,7 +193,7 @@
     result = actionInit
   of "dump":
     result = actionDump
-  of "update":
+  of "update", "refresh":
     result = actionUpdate
   of "search":
     result = actionSearch
@@ -240,47 +240,9 @@
     case kind
     of cmdArgument:
       if result.action.typ == actionNil:
-<<<<<<< HEAD
-        case key
-        of "install", "path":
-          case key
-          of "install":
-            result.action.typ = actionInstall
-          of "path":
-            result.action.typ = actionPath
-          else:
-            discard
-          result.action.packages = @[]
-        of "build":
-          result.action.typ = actionBuild
-        of "c", "compile", "js", "cpp", "cc":
-          result.action.typ = actionCompile
-          result.action.compileOptions = @[]
-          result.action.file = ""
-          if key == "c" or key == "compile": result.action.backend = ""
-          else: result.action.backend = key
-        of "init":
-          result.action.typ = actionInit
-          result.action.projName = ""
-        of "update", "refresh":
-          result.action.typ = actionUpdate
-          result.action.optionalURL = ""
-        of "search":
-          result.action.typ = actionSearch
-          result.action.search = @[]
-        of "list":
-          result.action.typ = actionList
-        of "uninstall", "remove", "delete", "del", "rm":
-          result.action.typ = actionUninstall
-          result.action.packages = @[]
-        of "publish":
-          result.action.typ = actionPublish
-        else: writeHelp()
-=======
         setNimScriptCommand(key)
         result.action.typ = parseActionType(key)
         initAction(result, key)
->>>>>>> bc9b023d
       else:
         case result.action.typ
         of actionNil:
