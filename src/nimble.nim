# Copyright (C) Dominik Picheta. All rights reserved.
# BSD License. Look at license.txt for more info.

import os, tables, strtabs, json, algorithm, sets, uri, sugar, sequtils, osproc,
       strformat

import std/options as std_opt

import strutils except toLower
from unicode import toLower
import sat/sat
import nimblepkg/packageinfotypes, nimblepkg/packageinfo, nimblepkg/version,
       nimblepkg/tools, nimblepkg/download, nimblepkg/common,
       nimblepkg/publish, nimblepkg/options, nimblepkg/packageparser,
       nimblepkg/cli, nimblepkg/packageinstaller, nimblepkg/reversedeps,
       nimblepkg/nimscriptexecutor, nimblepkg/init, nimblepkg/vcstools,
       nimblepkg/checksums, nimblepkg/topologicalsort, nimblepkg/lockfile,
       nimblepkg/nimscriptwrapper, nimblepkg/developfile, nimblepkg/paths,
       nimblepkg/nimbledatafile, nimblepkg/packagemetadatafile,
       nimblepkg/displaymessages, nimblepkg/sha1hashes, nimblepkg/syncfile,
       nimblepkg/deps, nimblepkg/nimblesat, nimblepkg/forge_aliases, nimblepkg/nimenv,
       nimblepkg/downloadnim

const
  nimblePathsFileName* = "nimble.paths"
  nimbleConfigFileName* = "config.nims"
  gitIgnoreFileName = ".gitignore"
  hgIgnoreFileName = ".hgignore"
  nimblePathsEnv = "__NIMBLE_PATHS"
  separator = when defined(windows): ";" else: ":"

proc initPkgList(pkgInfo: PackageInfo, options: Options): seq[PackageInfo] =
  let
    installedPkgs = getInstalledPkgsMin(options.getPkgsDir(), options)
    developPkgs = processDevelopDependencies(pkgInfo, options)
  result = concat(installedPkgs, developPkgs)

proc install(packages: seq[PkgTuple], options: Options,
             doPrompt, first, fromLockFile: bool,
             preferredPackages: seq[PackageInfo] = @[]): PackageDependenciesInfo

proc checkSatisfied(options: Options, dependencies: seq[PackageInfo]) =
  ## Check if two packages of the same name (but different version) are listed
  ## in the path. Throws error if it fails
  var pkgsInPath: Table[string, Version]
  for pkgInfo in dependencies:
    let currentVer = pkgInfo.getConcreteVersion(options)
    if pkgsInPath.hasKey(pkgInfo.basicInfo.name) and
       pkgsInPath[pkgInfo.basicInfo.name] != currentVer:
      raise nimbleError(
        "Cannot satisfy the dependency on $1 $2 and $1 $3" %
          [pkgInfo.basicInfo.name, $currentVer, $pkgsInPath[pkgInfo.basicInfo.name]])
    pkgsInPath[pkgInfo.basicInfo.name] = currentVer

proc displaySatisfiedMsg(solvedPkgs: seq[SolvedPackage], pkgToInstall: seq[(string, Version)], options: Options) =
  if options.verbosity == LowPriority:
    for pkg in solvedPkgs:
      if pkg.pkgName notin pkgToInstall.mapIt(it[0]):
        for req in pkg.requirements:
          displayInfo(pkgDepsAlreadySatisfiedMsg(req))

proc displayUsingSpecialVersionWarning(solvedPkgs: seq[SolvedPackage], options: Options) =
  var messages = newSeq[string]()
  for pkg in solvedPkgs:
    for req in pkg.requirements:
      if req.ver.isSpecial:
        nimblesat.addUnique(messages, &"Package {pkg.pkgName} lists an underspecified version of {req.name} ({req.ver})")
  
  for msg in messages:
    displayWarning(msg)

proc addReverseDeps(solvedPkgs: seq[SolvedPackage], allPkgsInfo: seq[PackageInfo], options: Options) = 
  for pkg in solvedPkgs:
    let solvedPkg = getPackageInfo(pkg.pkgName, allPkgsInfo, some pkg.version)
    if solvedPkg.isNone: continue
    for (reverseDepName, ver) in pkg.reverseDependencies:
      var reverseDep = getPackageInfo(reverseDepName, allPkgsInfo, some ver)
      if reverseDep.isNone: continue
      if reverseDep.get.myPath.parentDir.developFileExists:
        reverseDep.get.isLink = true
      addRevDep(options.nimbleData, solvedPkg.get.basicInfo, reverseDep.get)

proc processFreeDependenciesSAT(rootPkgInfo: PackageInfo, options: Options): HashSet[PackageInfo] = 
  if satProccesedPackages.len > 0:
    return satProccesedPackages
  var solvedPkgs = newSeq[SolvedPackage]()
  var pkgsToInstall: seq[(string, Version)] = @[]
  var rootPkgInfo = rootPkgInfo
  rootPkgInfo.requires &= options.extraRequires
  var pkgList = initPkgList(rootPkgInfo, options).mapIt(it.toFullInfo(options))
  var allPkgsInfo: seq[PackageInfo] = pkgList & rootPkgInfo
  #Remove from the pkglist the packages that exists in lock file and has a different vcsRevision
  var upgradeVersions = initTable[string, VersionRange]()
  var isUpgrading = options.action.typ == actionUpgrade
  if isUpgrading:
    for pkg in options.action.packages:
      upgradeVersions[pkg.name] = pkg.ver
    pkgList = pkgList.filterIt(it.basicInfo.name notin upgradeVersions)

  var toRemoveFromLocked = newSeq[PackageInfo]()
  if rootPkgInfo.lockedDeps.hasKey(""):
    for name, lockedPkg in rootPkgInfo.lockedDeps[""]:
      for pkg in pkgList:
        if name notin upgradeVersions and name == pkg.basicInfo.name and
         (isUpgrading and lockedPkg.vcsRevision != pkg.metaData.vcsRevision or 
          not isUpgrading and lockedPkg.vcsRevision == pkg.metaData.vcsRevision):
              toRemoveFromLocked.add pkg

  var systemNimCompatible = options.nimBin.isSome
  result = solveLocalPackages(rootPkgInfo, pkgList, solvedPkgs, systemNimCompatible,  options)
  if solvedPkgs.len > 0: 
    displaySatisfiedMsg(solvedPkgs, pkgsToInstall, options)
    addReverseDeps(solvedPkgs, allPkgsInfo, options)
    for pkg in allPkgsInfo:
      if pkg.basicInfo.name.isNim and systemNimCompatible:
        continue #Dont add nim from the solution as we will use system nim
      result.incl pkg
    for nonLocked in toRemoveFromLocked:
      result.excl nonLocked
    result = 
      result.toSeq
      .deleteStaleDependencies(rootPkgInfo, options)
      .toHashSet
    satProccesedPackages = result
    return result

  var output = ""
  result = solvePackages(rootPkgInfo, pkgList, pkgsToInstall, options, output, solvedPkgs)
  displaySatisfiedMsg(solvedPkgs, pkgsToInstall, options)
  displayUsingSpecialVersionWarning(solvedPkgs, options)
  var solved = solvedPkgs.len > 0 #A pgk can be solved and still dont return a set of PackageInfo
  for (name, ver) in pkgsToInstall:
    var versionRange = ver.toVersionRange
    if name in upgradeVersions:
      versionRange = upgradeVersions[name]
    let resolvedDep = ((name: name, ver: versionRange)).resolveAlias(options)
    let (packages, _) = install(@[resolvedDep], options,
      doPrompt = false, first = false, fromLockFile = false, preferredPackages = @[])
    for pkg in packages:
      if pkg in result:
        # If the result already contains the newly tried to install package
        # we had to merge its special versions set into the set of the old
        # one.
        result[pkg].metaData.specialVersions.incl(
          pkg.metaData.specialVersions)
      else:
        result.incl pkg

  for pkg in result:
    allPkgsInfo.add pkg
  addReverseDeps(solvedPkgs, allPkgsInfo, options)

  for nonLocked in toRemoveFromLocked:
    result.excl nonLocked

  result = deleteStaleDependencies(result.toSeq, rootPkgInfo, options).toHashSet  
  satProccesedPackages = result

  if not solved:
    display("Error", output, Error, priority = HighPriority)
    raise nimbleError("Unsatisfiable dependencies")

proc processFreeDependencies(pkgInfo: PackageInfo,
                             requirements: seq[PkgTuple],
                             options: Options,
                             preferredPackages: seq[PackageInfo] = @[]):
    HashSet[PackageInfo] =
  ## Verifies and installs dependencies.
  ##
  ## Returns set of PackageInfo (for paths) to pass to the compiler
  ## during build phase.
  assert not pkgInfo.isMinimal,
         "processFreeDependencies needs pkgInfo.requires"
  var requirements = requirements
  var pkgList {.global.}: seq[PackageInfo]
  once: 
    pkgList = initPkgList(pkgInfo, options)
    if options.useSatSolver:
      return processFreeDependenciesSAT(pkgInfo, options)
    else:
      requirements.add options.extraRequires

  display("Verifying", "dependencies for $1@$2" %
          [pkgInfo.basicInfo.name, $pkgInfo.basicInfo.version],
          priority = HighPriority)

  var reverseDependencies: seq[PackageBasicInfo] = @[]

  let includeNim =
    pkgInfo.lockedDeps.contains("compiler") or
    pkgInfo.getDevelopDependencies(options).contains("nim")

  for dep in requirements:
    if dep.name.isNim and not includeNim:
      continue

    let resolvedDep = dep.resolveAlias(options)
    display("Checking", "for $1" % $resolvedDep, priority = MediumPriority)
    var pkg = initPackageInfo()
    var found = findPkg(preferredPackages, resolvedDep, pkg) or
      findPkg(pkgList, resolvedDep, pkg)
    # Check if the original name exists.
    if not found and resolvedDep.name != dep.name:
      display("Checking", "for $1" % $dep, priority = MediumPriority)
      found = findPkg(preferredPackages, dep, pkg) or findPkg(pkgList, dep, pkg)
      if found:
        displayWarning(&"Installed package {dep.name} should be renamed to " &
                       resolvedDep.name)

    if not found:
      display("Installing", $resolvedDep, priority = HighPriority)
      let toInstall = @[(resolvedDep.name, resolvedDep.ver)]
      let (packages, installedPkg) = install(toInstall, options,
        doPrompt = false, first = false, fromLockFile = false,
        preferredPackages = preferredPackages)

      for pkg in packages:
        if result.contains pkg:
          # If the result already contains the newly tried to install package
          # we had to merge its special versions set into the set of the old
          # one.
          result[pkg].metaData.specialVersions.incl(
            pkg.metaData.specialVersions)
        else:
          result.incl pkg

      pkg = installedPkg # For addRevDep
      fillMetaData(pkg, pkg.getRealDir(), false, options)

      # This package has been installed so we add it to our pkgList.
      pkgList.add pkg
    else:
      displayInfo(pkgDepsAlreadySatisfiedMsg(dep))
      result.incl pkg
      # Process the dependencies of this dependency.
      let fullInfo = pkg.toFullInfo(options)
      result.incl processFreeDependencies(fullInfo, fullInfo.requires, options,
                                          preferredPackages)

    if not pkg.isLink:
      reverseDependencies.add(pkg.basicInfo)

  options.checkSatisfied(result.toSeq)

  # We add the reverse deps to the JSON file here because we don't want
  # them added if the above errorenous condition occurs
  # (unsatisfiable dependencies).
  # N.B. NimbleData is saved in installFromDir.
  for i in reverseDependencies:
    addRevDep(options.nimbleData, i, pkgInfo)

proc buildFromDir(pkgInfo: PackageInfo, paths: HashSet[seq[string]],
                  args: seq[string], options: Options) =
  ## Builds a package as specified by ``pkgInfo``.
  # Handle pre-`build` hook.
  let
    realDir = pkgInfo.getRealDir()
    pkgDir = pkgInfo.myPath.parentDir()

  cd pkgDir: # Make sure `execHook` executes the correct .nimble file.
    if not execHook(options, actionBuild, true):
      raise nimbleError("Pre-hook prevented further execution.")

  if pkgInfo.bin.len == 0:
    raise nimbleError(
        "Nothing to build. Did you specify a module to build using the" &
        " `bin` key in your .nimble file?")

  var
    binariesBuilt = 0
    args = args
  args.add "-d:NimblePkgVersion=" & $pkgInfo.basicInfo.version
  for path in paths:
    for p in path:
      args.add("--path:" & p.quoteShell)
  if options.verbosity >= HighPriority:
    # Hide Nim hints by default
    args.add("--hints:off")
  if options.verbosity == SilentPriority:
    # Hide Nim warnings
    args.add("--warnings:off")
  if options.noColor:
    # Disable coloured output
    args.add("--colors:off")

  let binToBuild =
    # Only build binaries specified by user if any, but only if top-level package,
    # dependencies should have every binary built.
    if options.isInstallingTopLevel(pkgInfo.myPath.parentDir()):
      options.getCompilationBinary(pkgInfo).get("")
    else: ""

  for bin, src in pkgInfo.bin:
    # Check if this is the only binary that we want to build.
    if binToBuild.len != 0 and binToBuild != bin:
      if bin.extractFilename().changeFileExt("") != binToBuild:
        continue

    let outputDir = pkgInfo.getOutputDir("")
    if dirExists(outputDir):
      if fileExists(outputDir / bin):
        if not pkgInfo.needsRebuild(outputDir / bin, realDir, options):
          display("Skipping", "$1/$2 (up-to-date)" %
                  [pkginfo.basicInfo.name, bin], priority = HighPriority)
          binariesBuilt.inc()
          continue
    else:
      createDir(outputDir)

    let outputOpt = "-o:" & pkgInfo.getOutputDir(bin).quoteShell
    display("Building", "$1/$2 using $3 backend" %
            [pkginfo.basicInfo.name, bin, pkgInfo.backend], priority = HighPriority)

    let input = realDir / src.changeFileExt("nim")
    # `quoteShell` would be more robust than `\"` (and avoid quoting when
    # un-necessary) but would require changing `extractBin`
    let cmd = "$# $# --colors:$# --noNimblePath $# $# $#" % [
      pkgInfo.getNimBin(options).quoteShell, pkgInfo.backend, if options.noColor: "off" else: "on", join(args, " "),
      outputOpt, input.quoteShell]
    try:
      doCmd(cmd)
      binariesBuilt.inc()
    except CatchableError as error:
      raise buildFailed(
        &"Build failed for the package: {pkgInfo.basicInfo.name}", details = error)

  if binariesBuilt == 0:
    raise nimbleError(
      "No binaries built, did you specify a valid binary name?"
    )

  # Handle post-`build` hook.
  cd pkgDir: # Make sure `execHook` executes the correct .nimble file.
    discard execHook(options, actionBuild, false)

proc cleanFromDir(pkgInfo: PackageInfo, options: Options) =
  ## Clean up build files.
  # Handle pre-`clean` hook.
  let pkgDir = pkgInfo.myPath.parentDir()

  cd pkgDir: # Make sure `execHook` executes the correct .nimble file.
    if not execHook(options, actionClean, true):
      raise nimbleError("Pre-hook prevented further execution.")

  if pkgInfo.bin.len == 0:
    return

  for bin, _ in pkgInfo.bin:
    let outputDir = pkgInfo.getOutputDir("")
    if dirExists(outputDir):
      if fileExists(outputDir / bin):
        removeFile(outputDir / bin)

  # Handle post-`clean` hook.
  cd pkgDir: # Make sure `execHook` executes the correct .nimble file.
    discard execHook(options, actionClean, false)

proc promptRemoveEntirePackageDir(pkgDir: string, options: Options) =
  let exceptionMsg = getCurrentExceptionMsg()
  let warningMsgEnd = if exceptionMsg.len > 0: &": {exceptionMsg}" else: "."
  let warningMsg = &"Unable to read {packageMetaDataFileName}{warningMsgEnd}"

  display("Warning", warningMsg, Warning, HighPriority)

  if not options.prompt(
      &"Would you like to COMPLETELY remove ALL files in {pkgDir}?"):
    raise nimbleQuit()

proc removePackageDir(pkgInfo: PackageInfo, pkgDestDir: string) =
  removePackageDir(pkgInfo.metaData.files & packageMetaDataFileName, pkgDestDir)

proc removeBinariesSymlinks(pkgInfo: PackageInfo, binDir: string) =
  for bin in pkgInfo.metaData.binaries:
    when defined(windows):
      removeFile(binDir / bin.changeFileExt("cmd"))
    removeFile(binDir / bin)

proc reinstallSymlinksForOlderVersion(pkgDir: string, options: Options) =
  let (pkgName, _, _) = getNameVersionChecksum(pkgDir)
  let pkgList = getInstalledPkgsMin(options.getPkgsDir(), options)
  var newPkgInfo = initPackageInfo()
  if pkgList.findPkg((pkgName, newVRAny()), newPkgInfo):
    newPkgInfo = newPkgInfo.toFullInfo(options)
    for bin, _ in newPkgInfo.bin:
      let symlinkDest = newPkgInfo.getOutputDir(bin)
      let symlinkFilename = options.getBinDir() / bin.extractFilename
      discard setupBinSymlink(symlinkDest, symlinkFilename, options)

proc removePackage(pkgInfo: PackageInfo, options: Options) =
  var pkgInfo = pkgInfo
  let pkgDestDir = pkgInfo.getPkgDest(options)

  if not pkgInfo.hasMetaData:
    try:
      fillMetaData(pkgInfo, pkgDestDir, true, options)
    except MetaDataError, ValueError:
      promptRemoveEntirePackageDir(pkgDestDir, options)
      removeDir(pkgDestDir)

  removePackageDir(pkgInfo, pkgDestDir)
  removeBinariesSymlinks(pkgInfo, options.getBinDir())
  reinstallSymlinksForOlderVersion(pkgDestDir, options)
  options.nimbleData.removeRevDep(pkgInfo)

proc packageExists(pkgInfo: PackageInfo, options: Options):
    Option[PackageInfo] =
  ## Checks whether a package `pkgInfo` already exists in the Nimble cache. If a
  ## package already exists returns the `PackageInfo` of the package in the
  ## cache otherwise returns `none`. Raises a `NimbleError` in the case the
  ## package exists in the cache but it is not valid.
  let pkgDestDir = pkgInfo.getPkgDest(options)
  if not fileExists(pkgDestDir / packageMetaDataFileName):
    return none[PackageInfo]()
  else:
    var oldPkgInfo = initPackageInfo()
    try:
      oldPkgInfo = pkgDestDir.getPkgInfo(options)
    except CatchableError as error:
      raise nimbleError(&"The package inside \"{pkgDestDir}\" is invalid.",
                        details = error)
    fillMetaData(oldPkgInfo, pkgDestDir, true, options)
    return some(oldPkgInfo)

proc processLockedDependencies(pkgInfo: PackageInfo, options: Options):
  HashSet[PackageInfo]

proc getDependenciesPaths(pkgInfo: PackageInfo, options: Options):
    HashSet[seq[string]]

proc processAllDependencies(pkgInfo: PackageInfo, options: Options):
    HashSet[PackageInfo] =
  if pkgInfo.hasLockedDeps():
    result = pkgInfo.processLockedDependencies(options)
  else:
    result.incl pkgInfo.processFreeDependencies(pkgInfo.requires, options)
    if options.task in pkgInfo.taskRequires:
      result.incl pkgInfo.processFreeDependencies(pkgInfo.taskRequires[options.task], options)

  putEnv(nimblePathsEnv, result.map(dep => dep.getRealDir().quoteShell).toSeq().join("|"))

proc allDependencies(pkgInfo: PackageInfo, options: Options): HashSet[PackageInfo] =
  ## Returns all dependencies for a package (Including tasks)
  result.incl pkgInfo.processFreeDependencies(pkgInfo.requires, options)
  for requires in pkgInfo.taskRequires.values:
    result.incl pkgInfo.processFreeDependencies(requires, options)

proc expandPaths(pkgInfo: PackageInfo, options: Options): seq[string] =
  var pkgInfo = pkgInfo.toFullInfo(options)
  let baseDir = pkgInfo.getRealDir()
  result = @[baseDir]
  for relativePath in pkgInfo.paths:
    let path = baseDir & "/" & relativePath
    if path.isSubdirOf(baseDir):
      result.add path
 
proc installFromDir(dir: string, requestedVer: VersionRange, options: Options,
                    url: string, first: bool, fromLockFile: bool,
                    vcsRevision = notSetSha1Hash,
                    deps: seq[PackageInfo] = @[],
                    preferredPackages: seq[PackageInfo] = @[]):
    PackageDependenciesInfo =
  ## Returns where package has been installed to, together with paths
  ## to the packages this package depends on.
  ##
  ## The return value of this function is used by
  ## ``processFreeDependencies``
  ##   To gather a list of paths to pass to the Nim compiler.
  ##
  ## ``first``
  ##   True if this is the first level of the indirect recursion.
  ## ``fromLockFile``
  ##   True if we are installing dependencies from the lock file.

  # Handle pre-`install` hook.
  if not options.depsOnly:
    cd dir: # Make sure `execHook` executes the correct .nimble file.
      if not execHook(options, actionInstall, true):
        raise nimbleError("Pre-hook prevented further execution.")

  var pkgInfo = getPkgInfo(dir, options)
  # Set the flag that the package is not in develop mode before saving it to the
  # reverse dependencies.
  pkgInfo.isLink = false
  if vcsRevision != notSetSha1Hash:
    ## In the case we downloaded the package as tarball we have to set the VCS
    ## revision returned by download procedure because it cannot be queried from
    ## the package directory.
    pkgInfo.metaData.vcsRevision = vcsRevision

  let realDir = pkgInfo.getRealDir()
  let binDir = options.getBinDir()
  var depsOptions = options
  depsOptions.depsOnly = false

  if requestedVer.kind == verSpecial:
    # Add a version alias to special versions set if requested version is a
    # special one.
    pkgInfo.metaData.specialVersions.incl requestedVer.spe

  # Dependencies need to be processed before the creation of the pkg dir.
  if first and pkgInfo.hasLockedDeps():
    result.deps = pkgInfo.processLockedDependencies(depsOptions)
  elif not fromLockFile:
    result.deps = pkgInfo.processFreeDependencies(pkgInfo.requires, depsOptions,
                                                  preferredPackages = preferredPackages)
  else:
    result.deps = deps.toHashSet

  if options.depsOnly:
    result.pkg = pkgInfo
    return result

  display("Installing", "$1@$2" %
    [pkginfo.basicInfo.name, $pkginfo.basicInfo.version],
    priority = HighPriority)

  let oldPkg = pkgInfo.packageExists(options)
  if oldPkg.isSome:
    # In the case we already have the same package in the cache then only merge
    # the new package special versions to the old one.
    displayWarning(pkgAlreadyExistsInTheCacheMsg(pkgInfo))
    if not options.useSatSolver: #The dep path is not created when using the sat solver as packages are collected upfront
      var oldPkg = oldPkg.get
      oldPkg.metaData.specialVersions.incl pkgInfo.metaData.specialVersions
      saveMetaData(oldPkg.metaData, oldPkg.getNimbleFileDir, changeRoots = false)
      if result.deps.contains oldPkg:
        result.deps[oldPkg].metaData.specialVersions.incl(
          oldPkg.metaData.specialVersions)
      result.deps.incl oldPkg
      result.pkg = oldPkg
      return result

  # nim is intended only for local project local usage, so avoid installing it
  # in .nimble/bin
  let isNimPackage = pkgInfo.basicInfo.name.isNim

  # Build before removing an existing package (if one exists). This way
  # if the build fails then the old package will still be installed.

  if pkgInfo.bin.len > 0 and not isNimPackage:
    let paths = result.deps.map(dep => dep.expandPaths(options))
    let flags = if options.action.typ in {actionInstall, actionPath, actionUninstall, actionDevelop}:
                  options.action.passNimFlags
                else:
                  @[]

    try:
      buildFromDir(pkgInfo, paths, "-d:release" & flags, options)
    except CatchableError:
      removeRevDep(options.nimbleData, pkgInfo)
      raise

  let pkgDestDir = pkgInfo.getPkgDest(options)

  # Fill package Meta data
  pkgInfo.metaData.url = url
  pkgInfo.isLink = false

  # Don't copy artifacts if project local deps mode and "installing" the top
  # level package.
  if not (options.localdeps and options.isInstallingTopLevel(dir)):
    createDir(pkgDestDir)
    # Copy this package's files based on the preferences specified in PkgInfo.
    var filesInstalled: HashSet[string]
    iterInstallFiles(realDir, pkgInfo, options,
      proc (file: string) =
        createDir(changeRoot(realDir, pkgDestDir, file.splitFile.dir))
        let dest = changeRoot(realDir, pkgDestDir, file)
        filesInstalled.incl copyFileD(file, dest)
    )

    # Copy the .nimble file.
    let dest = changeRoot(pkgInfo.myPath.splitFile.dir, pkgDestDir,
                          pkgInfo.myPath)
    filesInstalled.incl copyFileD(pkgInfo.myPath, dest)

    var binariesInstalled: HashSet[string]
    if pkgInfo.bin.len > 0 and not pkgInfo.basicInfo.name.isNim:
      # Make sure ~/.nimble/bin directory is created.
      createDir(binDir)
      # Set file permissions to +x for all binaries built,
      # and symlink them on *nix OS' to $nimbleDir/bin/
      for bin, src in pkgInfo.bin:
        let binDest =
          # Issue #308
          if dirExists(pkgDestDir / bin):
            bin & ".out"
          else: bin

        if fileExists(pkgDestDir / binDest):
          display("Warning:", ("Binary '$1' was already installed from source" &
                              " directory. Will be overwritten.") % bin, Warning,
                  MediumPriority)

        # Copy the binary file.
        createDir((pkgDestDir / binDest).parentDir())
        filesInstalled.incl copyFileD(pkgInfo.getOutputDir(bin),
                                      pkgDestDir / binDest)

        # Set up a symlink.
        let symlinkDest = pkgDestDir / binDest
        let symlinkFilename = options.getBinDir() / bin.extractFilename
        binariesInstalled.incl(
          setupBinSymlink(symlinkDest, symlinkFilename, options))

    # Update package path to point to installed directory rather than the temp
    # directory.
    pkgInfo.myPath = dest
    pkgInfo.metaData.files = filesInstalled.toSeq
    pkgInfo.metaData.binaries = binariesInstalled.toSeq

    saveMetaData(pkgInfo.metaData, pkgDestDir)
  else:
    display("Warning:", "Skipped copy in project local deps mode", Warning)

  pkgInfo.isInstalled = true

  displaySuccess(pkgInstalledMsg(pkgInfo.basicInfo.name))

  result.deps.incl pkgInfo
  result.pkg = pkgInfo

  # Run post-install hook now that package is installed. The `execHook` proc
  # executes the hook defined in the CWD, so we set it to where the package
  # has been installed.
  cd pkgInfo.myPath.splitFile.dir:
    discard execHook(options, actionInstall, false)

proc getDependencyDir(name: string, dep: LockFileDep, options: Options):
    string =
  ## Returns the installation directory for a dependency from the lock file.
  options.getPkgsDir() /  &"{name}-{dep.version}-{dep.checksums.sha1}"

proc isInstalled(name: string, dep: LockFileDep, options: Options): bool =
  ## Checks whether a dependency from the lock file is already installed.
  fileExists(getDependencyDir(name, dep, options) / packageMetaDataFileName)

proc getDependency(name: string, dep: LockFileDep, options: Options):
    PackageInfo =
  ## Returns a `PackageInfo` for an already installed dependency from the
  ## lock file.
  let depDirName = getDependencyDir(name, dep, options)
  let nimbleFilePath = findNimbleFile(depDirName, false, options)
  getInstalledPackageMin(options, depDirName, nimbleFilePath).toFullInfo(options)

type
  DownloadInfo = ref object
    ## Information for a downloaded dependency needed for installation.
    name: string
    dependency: LockFileDep
    url: string
    version: VersionRange
    downloadDir: string
    vcsRevision: Sha1Hash

proc developWithDependencies(options: Options): bool =
  ## Determines whether the current executed action is a develop sub-command
  ## with `--with-dependencies` flag.
  options.action.typ == actionDevelop and options.action.withDependencies

proc raiseCannotCloneInExistingDirException(downloadDir: string) =
  let msg = "Cannot clone into '$1': directory exists." % downloadDir
  const hint = "Remove the directory, or run this command somewhere else."
  raise nimbleError(msg, hint)

proc downloadDependency(name: string, dep: LockFileDep, options: Options, validateRange = true):
    DownloadInfo =
  ## Downloads a dependency from the lock file.
  if options.offline:
    raise nimbleError("Cannot download in offline mode.")

  if not options.developWithDependencies:
    let depDirName = getDependencyDir(name, dep, options)
    if depDirName.dirExists:
      promptRemoveEntirePackageDir(depDirName, options)
      removeDir(depDirName)

  let (url, metadata) = getUrlData(dep.url)
  let version =  dep.version.parseVersionRange
  let subdir = metadata.getOrDefault("subdir")
  let downloadPath = if options.developWithDependencies:
    getDevelopDownloadDir(url, subdir, options) else: ""

  if dirExists(downloadPath):
    if options.developWithDependencies:
      displayWarning(skipDownloadingInAlreadyExistingDirectoryMsg(
        downloadPath, name))
      result = DownloadInfo(
        name: name,
        dependency: dep,
        url: url,
        version: version,
        downloadDir: downloadPath,
        vcsRevision: dep.vcsRevision)
      return
    else:
      raiseCannotCloneInExistingDirException(downloadPath)

  let (downloadDir, _, vcsRevision) = downloadPkg(
    url, version, dep.downloadMethod, subdir, options, downloadPath,
    dep.vcsRevision, validateRange = validateRange)

  let downloadedPackageChecksum = calculateDirSha1Checksum(downloadDir)
  if downloadedPackageChecksum != dep.checksums.sha1:
    raise checksumError(name, dep.version, dep.vcsRevision,
                        downloadedPackageChecksum, dep.checksums.sha1)

  result = DownloadInfo(
    name: name,
    dependency: dep,
    url: url,
    version: version,
    downloadDir: downloadDir,
    vcsRevision: vcsRevision)

proc installDependency(lockedDeps: Table[string, LockFileDep], downloadInfo: DownloadInfo,
                       options: Options,
                       deps: seq[PackageInfo]): PackageInfo =
  ## Installs an already downloaded dependency of the package `pkgInfo`.
  let (_, newlyInstalledPkgInfo) = installFromDir(
    downloadInfo.downloadDir,
    downloadInfo.version,
    options,
    downloadInfo.url,
    first = false,
    fromLockFile = true,
    downloadInfo.vcsRevision,
    deps = deps)

  downloadInfo.downloadDir.removeDir
  for depDepName in downloadInfo.dependency.dependencies:
    let depDep = lockedDeps[depDepName]
    let revDep = (name: depDepName, version: depDep.version,
                  checksum: depDep.checksums.sha1)
    options.nimbleData.addRevDep(revDep, newlyInstalledPkgInfo)

  return newlyInstalledPkgInfo

proc processLockedDependencies(pkgInfo: PackageInfo, options: Options):
    HashSet[PackageInfo] =
  # Returns a hash set with `PackageInfo` of all packages from the lock file of
  # the package `pkgInfo` by getting the info for develop mode dependencies from
  # their local file system directories and other packages from the Nimble
  # cache. If a package with required checksum is missing from the local cache
  # installs it by downloading it from its repository.

  let developModeDeps = getDevelopDependencies(pkgInfo, options, raiseOnValidationErrors = false)

  var res: seq[PackageInfo]

  for name, dep in pkgInfo.lockedDeps.lockedDepsFor(options):
    if name.isNim and options.useSystemNim: continue
    if developModeDeps.hasKey(name):
      res.add developModeDeps[name][]
    elif isInstalled(name, dep, options):
      res.add getDependency(name, dep, options)
    elif not options.offline:
      let
        downloadResult = downloadDependency(name, dep, options)
        dependencies = res.filterIt(dep.dependencies.contains(it.name))
      res.add installDependency(pkgInfo.lockedDeps.lockedDepsFor(options).toSeq.toTable,
                                downloadResult, options, dependencies)
    else:
      raise nimbleError("Unsatisfied dependency: " & pkgInfo.basicInfo.name)

  return res.toHashSet

proc install(packages: seq[PkgTuple], options: Options,
             doPrompt, first, fromLockFile: bool,
             preferredPackages: seq[PackageInfo] = @[]): PackageDependenciesInfo =
  ## ``first``
  ##   True if this is the first level of the indirect recursion.
  ## ``fromLockFile``
  ##   True if we are installing dependencies from the lock file.
  ## ``preferredPackages``
  ##   Prefer these packages when performing `processFreeDependencies`
  if packages == @[]:
    let currentDir = getCurrentDir()
    if currentDir.developFileExists:
      displayWarning(
        "Installing a package which currently has develop mode dependencies." &
        "\nThey will be ignored and installed as normal packages.")
    result = installFromDir(currentDir, newVRAny(), options, "", first,
                            fromLockFile,
                            preferredPackages = preferredPackages)
  else:
    # Install each package.
    for pv in packages:
      let isAlias = isForgeAlias(pv.name)

      let (meth, url, metadata) = 
        if not isAlias:
          getDownloadInfo(pv, options, doPrompt) #TODO dont download if its nim
        else:
          (git, newForge(pv.name).expand(), initTable[string, string]())

      let subdir = metadata.getOrDefault("subdir")
      var downloadPath = ""
      if options.useSatSolver and subdir == "": #Ignore the cache if subdir is set
          downloadPath =  getCacheDownloadDir(url, pv.ver, options)
      var nimInstalled = none(NimInstalled)
      if pv.isNim: 
        nimInstalled = installNimFromBinariesDir(pv, options)
       
      let (downloadDir, downloadVersion, vcsRevision) =
        if nimInstalled.isSome():
          (nimInstalled.get().dir, nimInstalled.get().ver, notSetSha1Hash)
        elif not isAlias:
          downloadPkg(url, pv.ver, meth, subdir, options,
                    downloadPath = downloadPath, vcsRevision = notSetSha1Hash)
        else:
          downloadPkg(
            newForge(pv.name).expand(),
            pv.ver, meth, subdir, options,
            downloadPath = downloadPath, vcsRevision = notSetSha1Hash
          )
      try:
        var opt = options
        if pv.name.isNim:
          if not downloadDir.isSubdirOf(options.nimBinariesDir):
            compileNim(opt, downloadDir, pv.ver)
          opt.useNimFromDir(downloadDir, pv.ver, true)
        result = installFromDir(downloadDir, pv.ver, opt, url,
                                first, fromLockFile, vcsRevision,
                                preferredPackages = preferredPackages)
      except BuildFailed as error:
        # The package failed to build.
        # Check if we tried building a tagged version of the package.
        let headVer = getHeadName(meth)
        if pv.ver.kind != verSpecial and downloadVersion != headVer and
           not fromLockFile:
          # If we tried building a tagged version of the package and this is not
          # fixed in the lock file version then ask the user whether they want
          # to try building #head.
          let promptResult = doPrompt and
              options.prompt(("Build failed for '$1@$2', would you" &
                  " like to try installing '$1@#head' (latest unstable)?") %
                  [pv.name, $downloadVersion])
          if promptResult:
            let toInstall = @[(pv.name, headVer.toVersionRange())]
            result =  install(toInstall, options, doPrompt, first,
                              fromLockFile = false)
          else:
            raise buildFailed(
              "Aborting installation due to build failure.", details = error)
        else:
          raise

proc getDependenciesPaths(pkgInfo: PackageInfo, options: Options):
    HashSet[seq[string]] =
  let deps = pkgInfo.processAllDependencies(options)
  return deps.map(dep => dep.expandPaths(options))

proc build(pkgInfo: PackageInfo, options: Options) =
  ## Builds the package `pkgInfo`.
  nimScriptHint(pkgInfo)
  let paths = pkgInfo.getDependenciesPaths(options)
  var args = options.getCompilationFlags()
  buildFromDir(pkgInfo, paths, args, options)

proc addPackages(packages: seq[PkgTuple], options: var Options) =
  if packages.len == 0:
    raise nimbleError(
      "Expected packages to add to dependencies, got none."
    )
  
  let 
    dir = findNimbleFile(getCurrentDir(), true, options)
    pkgInfo = getPkgInfo(getCurrentDir(), options)
    pkgList = options.getPackageList()
    deps = pkgInfo.requires

  var 
    appendStr: string
    addedPkgs: seq[string]

  for apkg in packages:
    var 
      exists = false
      version: string

    let 
      isValidUrl = isURL(apkg.name)
      isValidAlias = isForgeAlias(apkg.name)
    
    if not isValidAlias:
      for pkg in pkgList:
        if pkg.name == apkg.name:
          exists = true
          version = case apkg.ver.kind
          of verAny:
            ""
          else:
            $apkg.ver
          break
    
      if not exists and
        not isValidUrl:
        raise nimbleError(
          "No such package \"$1\" was found in the package list." % [apkg.name]
        )
    
    var doAppend = true
    for dep in deps:
      if dep.name.toLowerAscii() == apkg.name.toLowerAscii():
        displayWarning(
          "$1 is already a dependency to $2; ignoring." % [apkg.name, pkgInfo.name]
        )
        doAppend = false
    
    if not doAppend:
      continue
  
    var pSeq = newSeq[PkgTuple](1)
    pSeq[0] = apkg

    let data = install(pSeq, options, false, false, false)

    let finalVer = if version.len < 1:
      $data.pkg.basicInfo.version
    else:
      version
    
    let prettyStr = apkg.name & '@' & finalVer

    appendStr &= "\nrequires \"$1$2\"" % [
      apkg.name,
      if finalVer != "":
        " >= " & finalVer
      else:
        ""
    ]
    
    addedPkgs.add(prettyStr)

  let file = open(dir, fmAppend)
  file.write(appendStr)
  file.close()

  for added in addedPkgs:
    display(
      "Added",
      "$1 as a dependency to $2" % [added, pkgInfo.name],
      priority = HighPriority
    )

proc build(options: var Options) =
  getPkgInfo(getCurrentDir(), options).build(options)

proc clean(options: Options) =
  let dir = getCurrentDir()
  let pkgInfo = getPkgInfo(dir, options)
  nimScriptHint(pkgInfo)
  cleanFromDir(pkgInfo, options)

proc execBackend(pkgInfo: PackageInfo, options: Options) =
  let
    bin = options.getCompilationBinary(pkgInfo).get("")
    binDotNim = bin.addFileExt("nim")

  if bin == "":
    raise nimbleError("You need to specify a file.")

  if not (fileExists(bin) or fileExists(binDotNim)):
    raise nimbleError(
      "Specified file, " & bin & " or " & binDotNim & ", does not exist.")

  let pkgInfo = getPkgInfo(getCurrentDir(), options)
  nimScriptHint(pkgInfo)

  let deps = pkgInfo.processAllDependencies(options)
  if not execHook(options, options.action.typ, true):
    raise nimbleError("Pre-hook prevented further execution.")

  var args = @["-d:NimblePkgVersion=" & $pkgInfo.basicInfo.version]
  for dep in deps:
    args.add("--path:" & dep.getRealDir().quoteShell)
  if options.verbosity >= HighPriority:
    # Hide Nim hints by default
    args.add("--hints:off")
  if options.verbosity == SilentPriority:
    # Hide Nim warnings
    args.add("--warnings:off")

  for option in options.getCompilationFlags():
    args.add(option.quoteShell)

  let backend =
    if options.action.backend.len > 0:
      options.action.backend
    else:
      pkgInfo.backend

  if options.action.typ == actionCompile:
    display("Compiling", "$1 (from package $2) using $3 backend" %
            [bin, pkgInfo.basicInfo.name, backend], priority = HighPriority)
  else:
    display("Generating", ("documentation for $1 (from package $2) using $3 " &
            "backend") % [bin, pkgInfo.basicInfo.name, backend], priority = HighPriority)

  doCmd("$# $# --noNimblePath $# $# $#" %
        [pkgInfo.getNimBin(options).quoteShell,
         backend,
         join(args, " "),
         bin.quoteShell,
         options.action.additionalArguments.map(quoteShell).join(" ")])

  display("Success:", "Execution finished", Success, HighPriority)

  # Run the post hook for action if it exists
  discard execHook(options, options.action.typ, false)

proc search(options: Options) =
  ## Searches for matches in ``options.action.search``.
  ##
  ## Searches are done in a case insensitive way making all strings lower case.
  assert options.action.typ == actionSearch
  if options.action.search == @[]:
    raise nimbleError("Please specify a search string.")
  if needsRefresh(options):
    raise nimbleError("Please run nimble refresh.")
  let pkgList = getPackageList(options)
  var found = false
  template onFound {.dirty.} =
    echoPackage(pkg)
    if pkg.alias.len == 0 and options.queryVersions:
      echoPackageVersions(pkg)
    echo(" ")
    found = true
    break forPkg

  for pkg in pkgList:
    block forPkg:
      for word in options.action.search:
        # Search by name.
        if word.toLower() in pkg.name.toLower():
          onFound()
        # Search by tag.
        for tag in pkg.tags:
          if word.toLower() in tag.toLower():
            onFound()

  if not found:
    display("Error", "No package found.", Error, HighPriority)

proc list(options: Options) =
  if needsRefresh(options):
    raise nimbleError("Please run nimble refresh.")
  let pkgList = getPackageList(options)
  for pkg in pkgList:
    echoPackage(pkg)
    if pkg.alias.len == 0 and options.queryVersions:
      echoPackageVersions(pkg)
    echo(" ")

proc listInstalled(options: Options) =
  type
    VersionChecksumTuple = tuple[version: Version, checksum: Sha1Hash]
  var h: OrderedTable[string, seq[VersionChecksumTuple]]
  let pkgs = getInstalledPkgsMin(options.getPkgsDir(), options)
  for pkg in pkgs:
    let
      pName = pkg.basicInfo.name
      pVersion = pkg.basicInfo.version
      pChecksum = pkg.basicInfo.checksum
    if not h.hasKey(pName): h[pName] = @[]
    var s = h[pName]
    add(s, (pVersion, pChecksum))
    h[pName] = s

  h.sort(proc (a, b: (string, seq[VersionChecksumTuple])): int =
    cmpIgnoreCase(a[0], b[0]))
  for k in keys(h):
    echo k & "  [" & h[k].join(", ") & "]"

type VersionAndPath = tuple[version: Version, path: string]

proc listPaths(options: Options) =
  ## Loops over the specified packages displaying their installed paths.
  ##
  ## If there are several packages installed, all of them will be displayed.
  ## If any package name is not found, the proc displays a missing message and
  ## continues through the list, but at the end quits with a non zero exit
  ## error.
  ##
  ## On success the proc returns normally.

  cli.setSuppressMessages(true)
  assert options.action.typ == actionPath

  if options.action.packages.len == 0:
    raise nimbleError("A package name needs to be specified")

  var errors = 0
  let pkgs = getInstalledPkgsMin(options.getPkgsDir(), options)
  for name, version in options.action.packages.items:
    var installed: seq[VersionAndPath] = @[]
    # There may be several, list all available ones and sort by version.
    for pkg in pkgs:
      if name == pkg.basicInfo.name and withinRange(pkg.basicInfo.version, version):
        installed.add((pkg.basicInfo.version, pkg.getRealDir))

    if installed.len > 0:
      sort(installed, cmp[VersionAndPath], Descending)
      # The output for this command is used by tools so we do not use display().
      for pkg in installed:
        echo pkg.path
    else:
      display("Warning:", "Package '$1' is not installed" % name, Warning,
              MediumPriority)
      errors += 1
  if errors > 0:
    raise nimbleError(
        "At least one of the specified packages was not found")

proc join(x: seq[PkgTuple]; y: string): string =
  if x.len == 0: return ""
  result = x[0][0] & " " & $x[0][1]
  for i in 1 ..< x.len:
    result.add y
    result.add x[i][0] & " " & $x[i][1]

proc getPackageByPattern(pattern: string, options: Options): PackageInfo =
  ## Search for a package file using multiple strategies.
  if pattern == "":
    # Not specified - using current directory
    result = getPkgInfo(os.getCurrentDir(), options)
  elif pattern.splitFile.ext == ".nimble" and pattern.fileExists:
    # project file specified
    result = getPkgInfoFromFile(pattern, options)
  elif pattern.dirExists:
    # project directory specified
    result = getPkgInfo(pattern, options)
  else:
    # Last resort - attempt to read as package identifier
    let packages = getInstalledPkgsMin(options.getPkgsDir(), options)
    let identTuple = parseRequires(pattern)
    var skeletonInfo = initPackageInfo()
    if not findPkg(packages, identTuple, skeletonInfo):
      raise nimbleError(
          "Specified package not found"
      )
    result = getPkgInfoFromFile(skeletonInfo.myPath, options)

proc getNimDir(options: Options): string = 
  ## returns the nim directory prioritizing the nimBin one if it satisfais the requirement of the project
  ## otherwise it returns the major version of the nim installed packages that satisfies the requirement of the project
  ## if no nim package satisfies the requirement of the project it returns the nimBin parent directory
  ## only used by the `nimble dump` command which is used to drive the lsp
  let projectPkg = getPackageByPattern(options.action.projName, options)
  var nimPkgTupl = projectPkg.requires.filterIt(it.name == "nim")
  if nimPkgTupl.len > 0:
    let reqNimVersion = nimPkgTupl[0].ver
    if options.nimBin.isSome and options.nimBin.get.version.withinRange(reqNimVersion):
      return options.nimBin.get.path.parentDir
    var nimPkgInfo = 
      getInstalledPkgsMin(options.getPkgsDir(), options)
        .filterIt(it.basicInfo.name == "nim" and it.withinRange(reqNimVersion))
    nimPkgInfo.sort(proc (a, b: PackageInfo): int = cmp(a.basicInfo.version, b.basicInfo.version), Descending)
    if nimPkgInfo.len > 0:
      let nimBin = nimPkgInfo[0].getNimBin(options)
      return nimBin.parentDir
  return options.nimBin.get(NimBin()).path.parentDir

proc getEntryPoints(pkgInfo: PackageInfo, options: Options): seq[string] =
  ## Returns the entry points for a package. 
  ## This is useful for tools like the lsp.
  let main = pkgInfo.srcDir / pkgInfo.basicInfo.name & ".nim"
  result.add main
  let entries = pkgInfo.entryPoints & pkgInfo.bin.keys.toSeq
  for entry in entries:
    result.add if entry.endsWith(".nim"): entry else: entry & ".nim"
  
proc dump(options: Options) =
  cli.setSuppressMessages(true)
  let p = getPackageByPattern(options.action.projName, options)
  var j: JsonNode
  var s: string
  let json = options.dumpMode == kdumpJson
  if json: j = newJObject()
  template fn(key, val) =
    if json:
      when val is seq[PkgTuple]:
        # jsonutils.toJson would work but is only available since 1.3.5, so we
        # do it manually.
        j[key] = newJArray()
        for (name, ver) in val:
          j[key].add %{
            "name": % name,
            # we serialize both: `ver` may be more convenient for tooling
            # (no parsing needed); while `str` is more familiar.
            "str": % $ver,
            "ver": %* ver,
          }
      else:
        j[key] = %*val
    else:
      if s.len > 0: s.add "\n"
      s.add key & ": "
      when val is string:
        s.add val.escape
      else:
        s.add val.join(", ").escape
  fn "name", p.basicInfo.name
  fn "version", $p.basicInfo.version
  fn "nimblePath", p.myPath
  fn "author", p.author
  fn "desc", p.description
  fn "license", p.license
  fn "skipDirs", p.skipDirs
  fn "skipFiles", p.skipFiles
  fn "skipExt", p.skipExt
  fn "installDirs", p.installDirs
  fn "installFiles", p.installFiles
  fn "installExt", p.installExt
  fn "requires", p.requires
  for task, requirements in p.taskRequires:
    fn task & "Requires", requirements
  fn "bin", p.bin.keys.toSeq
  fn "binDir", p.binDir
  fn "srcDir", p.srcDir
  fn "backend", p.backend
  fn "paths", p.paths
  fn "nimDir", getNimDir(options)
  fn "entryPoints", p.getEntryPoints(options)
  if json:
    s = j.pretty
  echo s

proc init(options: Options) =
  # Check whether the vcs is installed.
  let vcsBin = options.action.vcsOption
  if vcsBin != "" and findExe(vcsBin, true) == "":
    raise nimbleError("Please install git or mercurial first")

  # Determine the package name.
  let hasProjectName = options.action.projName != ""
  let pkgName =
    if options.action.projName != "":
      options.action.projName
    else:
      os.getCurrentDir().splitPath.tail.toValidPackageName()

  # Validate the package name.
  validatePackageName(pkgName)

  # Determine the package root.
  let pkgRoot =
    if not hasProjectName:
      os.getCurrentDir()
    else:
      os.getCurrentDir() / pkgName

  let nimbleFile = (pkgRoot / pkgName).changeFileExt("nimble")

  if fileExists(nimbleFile):
    let errMsg = "Nimble file already exists: $#" % nimbleFile
    raise nimbleError(errMsg)

  if options.forcePrompts != forcePromptYes:
    display(
      "Info:",
      "Package initialisation requires info which could not be inferred.\n" &
      "Default values are shown in square brackets, press\n" &
      "enter to use them.",
      priority = HighPriority
    )
  display("Using", "$# for new package name" % [pkgName.escape()],
    priority = HighPriority)

  # Determine author by running an external command
  proc getAuthorWithCmd(cmd: string): string =
    let (name, exitCode) = doCmdEx(cmd)
    if exitCode == QuitSuccess and name.len > 0:
      result = name.strip()
      display("Using", "$# for new package author" % [result],
        priority = HighPriority)

  # Determine package author via git/hg or asking
  proc getAuthor(): string =
    if findExe("git") != "":
      result = getAuthorWithCmd("git config --global user.name")
    elif findExe("hg") != "":
      result = getAuthorWithCmd("hg config ui.username")
    if result.len == 0:
      result = promptCustom(options, "Your name?", "Anonymous")
  let pkgAuthor = getAuthor()

  # Declare the src/ directory
  let pkgSrcDir = "src"
  display("Using", "$# for new package source directory" % [pkgSrcDir.escape()],
    priority = HighPriority)

  # Determine the type of package
  let pkgType = promptList(
    options,
    """Package type?
Library - provides functionality for other packages.
Binary  - produces an executable for the end-user.
Hybrid  - combination of library and binary

For more information see https://goo.gl/cm2RX5""",
    ["library", "binary", "hybrid"]
  )

  # Ask for package version.
  let pkgVersion = promptCustom(options, "Initial version of package?", "0.1.0")
  validateVersion(pkgVersion)

  # Ask for description
  let pkgDesc = promptCustom(options, "Package description?",
    "A new awesome nimble package")

  # Ask for license
  # License list is based on:
  # https://www.blackducksoftware.com/top-open-source-licenses
  var pkgLicense = options.promptList(
    """Package License?
This should ideally be a valid SPDX identifier. See https://spdx.org/licenses/.
""", [
    "MIT",
    "GPL-2.0",
    "Apache-2.0",
    "ISC",
    "GPL-3.0",
    "BSD-3-Clause",
    "LGPL-2.1",
    "LGPL-3.0",
    # LGPLv3 with static linking exception https://spdx.org/licenses/LGPL-3.0-linking-exception.html
    "LGPL-3.0-linking-exception",
    "EPL-2.0",
    "AGPL-3.0",
    # This is what npm calls "UNLICENSED" (which is too similar to "Unlicense")
    "Proprietary",
    "Other"
  ])

  if pkgLicense.toLower == "other":
    pkgLicense = promptCustom(options,
      """Package license?
Please specify a valid SPDX identifier.""",
      "MIT"
    )

  if pkgLicense in ["GPL-2.0", "GPL-3.0", "LGPL-2.1", "LGPL-3.0", "AGPL-3.0"]:
    let orLater = options.promptList(
      "\"Or any later version\" clause?", ["Yes", "No"])
    if orLater == "Yes":
      pkgLicense.add("-or-later")
    else:
      pkgLicense.add("-only")

  # Ask for Nim dependency
  let nimDepDef = getNimrodVersion(options)
  let pkgNimDep = promptCustom(options, "Lowest supported Nim version?",
    $nimDepDef)
  validateVersion(pkgNimDep)

  createPkgStructure(
    (
      pkgName,
      pkgVersion,
      pkgAuthor,
      pkgDesc,
      pkgLicense,
      pkgSrcDir,
      pkgNimDep,
      pkgType
    ),
    pkgRoot
  )

  # Create a git or hg repo in the new nimble project.
  if vcsBin != "":
    let cmd = fmt"cd {pkgRoot} && {vcsBin} init"
    let ret: tuple[output: string, exitCode: int] = execCmdEx(cmd)
    if ret.exitCode != 0: quit ret.output

    var ignoreFile = if vcsBin == "git": ".gitignore" else: ".hgignore"
    var fd = open(joinPath(pkgRoot, ignoreFile), fmWrite)
    fd.write(pkgName & "\n")
    fd.close()

  display("Success:", "Package $# created successfully" % [pkgName], Success,
    HighPriority)

proc removePackages(pkgs: HashSet[ReverseDependency], options: var Options) =
  for pkg in pkgs:
    let pkgInfo = pkg.toPkgInfo(options)
    case pkg.kind
    of rdkInstalled:
      pkgInfo.removePackage(options)
      display("Removed", $pkg, Success, HighPriority)
    of rdkDevelop:
      options.nimbleData.removeRevDep(pkgInfo)

proc collectNames(pkgs: HashSet[ReverseDependency],
                  includeDevelopRevDeps: bool): seq[string] =
  for pkg in pkgs:
    if pkg.kind != rdkDevelop or includeDevelopRevDeps:
      result.add $pkg

proc uninstall(options: var Options) =
  if options.action.packages.len == 0:
    raise nimbleError(
        "Please specify the package(s) to uninstall.")

  var pkgsToDelete: HashSet[ReverseDependency]
  # Do some verification.
  for pkgTup in options.action.packages:
    display("Looking", "for $1 ($2)" % [pkgTup.name, $pkgTup.ver],
            priority = HighPriority)
    let installedPkgs = getInstalledPkgsMin(options.getPkgsDir(), options)
    var pkgList = findAllPkgs(installedPkgs, pkgTup)
    if pkgList.len == 0:
      raise nimbleError("Package not found")

    display("Checking", "reverse dependencies", priority = HighPriority)
    for pkg in pkgList:
      # Check whether any packages depend on the ones the user is trying to
      # uninstall.
      if options.uninstallRevDeps:
        getAllRevDeps(options.nimbleData, pkg.toRevDep, pkgsToDelete)
      else:
        let revDeps = options.nimbleData.getRevDeps(pkg.toRevDep)
        if len(revDeps - pkgsToDelete) > 0:
          let pkgs = revDeps.collectNames(true)
          displayWarning(
            cannotUninstallPkgMsg(pkgTup.name, pkg.basicInfo.version, pkgs))
        else:
          pkgsToDelete.incl pkg.toRevDep

  if pkgsToDelete.len == 0:
    raise nimbleError("Failed uninstall - no packages to delete")

  if not options.prompt(pkgsToDelete.collectNames(false).promptRemovePkgsMsg):
    raise nimbleQuit()

  removePackages(pkgsToDelete, options)

proc listTasks(options: Options) =
  let nimbleFile = findNimbleFile(getCurrentDir(), true, options)
  nimscriptwrapper.listTasks(nimbleFile, options)

proc developAllDependencies(pkgInfo: PackageInfo, options: var Options, topLevel = false)

proc saveLinkFile(pkgInfo: PackageInfo, options: Options) =
  let
    pkgName = pkgInfo.basicInfo.name
    pkgLinkDir = options.getPkgsLinksDir / pkgName.getLinkFileDir
    pkgLinkFilePath = pkgLinkDir / pkgName.getLinkFileName
    pkgLinkFileContent = pkgInfo.myPath & "\n" & pkgInfo.getNimbleFileDir

  if pkgLinkDir.dirExists and not options.prompt(
    &"The link file for {pkgName} already exists. Overwrite?"):
    return

  pkgLinkDir.createDir
  writeFile(pkgLinkFilePath, pkgLinkFileContent)
  displaySuccess(pkgLinkFileSavedMsg(pkgLinkFilePath))

proc developFromDir(pkgInfo: PackageInfo, options: var Options, topLevel = false) =
  assert options.action.typ == actionDevelop,
    "This procedure should be called only when executing develop sub-command."

  let dir = pkgInfo.getNimbleFileDir()

  if options.depsOnly:
    raise nimbleError("Cannot develop dependencies only.")

  cd dir: # Make sure `execHook` executes the correct .nimble file.
    if not execHook(options, actionDevelop, true):
      raise nimbleError("Pre-hook prevented further execution.")

  if pkgInfo.bin.len > 0:
    displayWarning(
      "This package's binaries will not be compiled for development.")

  if options.developLocaldeps:
    var optsCopy = options
    optsCopy.nimbleDir = dir / nimbledeps
    optsCopy.nimbleData = newNimbleDataNode()
    optsCopy.startDir = dir
    createDir(optsCopy.getPkgsDir())
    cd dir:
      if options.action.withDependencies:
        developAllDependencies(pkgInfo, optsCopy, topLevel = topLevel)
      else:
        discard processAllDependencies(pkgInfo, optsCopy)
  else:
    if options.action.withDependencies:
      developAllDependencies(pkgInfo, options, topLevel = topLevel)
    else:
      # Dependencies need to be processed before the creation of the pkg dir.
      discard processAllDependencies(pkgInfo, options)

  if options.action.global:
    saveLinkFile(pkgInfo, options)

  displaySuccess(pkgSetupInDevModeMsg(pkgInfo.basicInfo.name, dir))

  # Execute the post-develop hook.
  cd dir:
    discard execHook(options, actionDevelop, false)

proc installDevelopPackage(pkgTup: PkgTuple, options: var Options):
    PackageInfo =
  let (meth, url, metadata) = getDownloadInfo(pkgTup, options, true)
  let subdir = metadata.getOrDefault("subdir")
  let downloadDir = getDevelopDownloadDir(url, subdir, options)

  if dirExists(downloadDir):
    if options.developWithDependencies:
      displayWarning(skipDownloadingInAlreadyExistingDirectoryMsg(
        downloadDir, pkgTup.name))
      let pkgInfo = getPkgInfo(downloadDir, options)
      developFromDir(pkgInfo, options)
      options.action.devActions.add(
        (datAdd, pkgInfo.getNimbleFileDir.normalizedPath))
      return pkgInfo
    else:
      raiseCannotCloneInExistingDirException(downloadDir)


  # Download the HEAD and make sure the full history is downloaded.
  let ver =
    if pkgTup.ver.kind == verAny:
      parseVersionRange("#head")
    else:
      pkgTup.ver

  discard downloadPkg(url, ver, meth, subdir, options, downloadDir,
                      vcsRevision = notSetSha1Hash)

  let pkgDir = downloadDir / subdir
  var pkgInfo = getPkgInfo(pkgDir, options)

  developFromDir(pkgInfo, options)
  options.action.devActions.add(
    (datAdd, pkgInfo.getNimbleFileDir.normalizedPath))

  return pkgInfo

proc developLockedDependencies(pkgInfo: PackageInfo,
    alreadyDownloaded: var HashSet[string], options: var Options) =
  ## Downloads for develop the dependencies from the lock file.
  for task, deps in pkgInfo.lockedDeps:
    for name, dep in deps:
      if dep.url.removeTrailingGitString notin alreadyDownloaded:
        let downloadResult = downloadDependency(name, dep, options)
        alreadyDownloaded.incl downloadResult.url.removeTrailingGitString
        options.action.devActions.add(
          (datAdd, downloadResult.downloadDir.normalizedPath))

proc check(alreadyDownloaded: HashSet[string], dep: PkgTuple,
           options: Options): bool =
  let (_, url, _) = getDownloadInfo(dep, options, false)
  alreadyDownloaded.contains url.removeTrailingGitString

proc developFreeDependencies(pkgInfo: PackageInfo,
                             alreadyDownloaded: var HashSet[string],
                             options: var Options) =
  # Downloads for develop the dependencies of `pkgInfo` (including transitive
  # ones) by recursively following the requires clauses in the Nimble files.
  assert not pkgInfo.isMinimal,
         "developFreeDependencies needs pkgInfo.requires"

  for dep in pkgInfo.requires:
    if dep.name.isNim:
      continue

    let resolvedDep = dep.resolveAlias(options)
    var found = alreadyDownloaded.check(dep, options)

    if not found and resolvedDep.name != dep.name:
      found = alreadyDownloaded.check(dep, options)
      if found:
        displayWarning(&"Develop package {dep.name} should be renamed to " &
                       resolvedDep.name)

    if found:
      continue

    let pkgInfo = installDevelopPackage(dep, options)
    alreadyDownloaded.incl pkgInfo.metaData.url.removeTrailingGitString

proc developAllDependencies(pkgInfo: PackageInfo, options: var Options, topLevel = false) =
  ## Puts all dependencies of `pkgInfo` (including transitive ones) in develop
  ## mode by cloning their repositories.

  var alreadyDownloadedDependencies {.global.}: HashSet[string]
  alreadyDownloadedDependencies.incl pkgInfo.metaData.url.removeTrailingGitString

  if pkgInfo.hasLockedDeps() and topLevel:
    pkgInfo.developLockedDependencies(alreadyDownloadedDependencies, options)
  else:
    pkgInfo.developFreeDependencies(alreadyDownloadedDependencies, options)

proc updateSyncFile(dependentPkg: PackageInfo, options: Options)

proc updatePathsFile(pkgInfo: PackageInfo, options: Options) =
  let paths = pkgInfo.getDependenciesPaths(options)
  var pathsFileContent = "--noNimblePath\n"
  for path in paths:
    for p in path:
      pathsFileContent &= &"--path:{p.escape}\n"
  var action = if fileExists(nimblePathsFileName): "updated" else: "generated"
  writeFile(nimblePathsFileName, pathsFileContent)
  displayInfo(&"\"{nimblePathsFileName}\" is {action}.")

proc develop(options: var Options) =
  let
    hasPackages = options.action.packages.len > 0
    hasPath = options.action.path.len > 0
    hasDevActions = options.action.devActions.len > 0
    hasDevFile = options.developFile.len > 0
    withDependencies = options.action.withDependencies

  var
    currentDirPkgInfo = initPackageInfo()
    hasError = false

  try:
    # Check whether the current directory is a package directory.
    currentDirPkgInfo = getPkgInfo(getCurrentDir(), options)
  except CatchableError as error:
    if hasDevActions and not hasDevFile:
      raise nimbleError(developOptionsWithoutDevelopFileMsg, details = error)

  if withDependencies and not hasPackages and not currentDirPkgInfo.isLoaded:
    raise nimbleError(developWithDependenciesWithoutPackagesMsg)

  if hasPath and not hasPackages and
     (not currentDirPkgInfo.isLoaded or not withDependencies):
    raise nimbleError(pathGivenButNoPkgsToDownloadMsg)

  if currentDirPkgInfo.isLoaded and (not hasPackages) and (not hasDevActions):
    developFromDir(currentDirPkgInfo, options, topLevel = true)

  # Install each package.
  for pkgTup in options.action.packages:
    try:
      discard installDevelopPackage(pkgTup, options)
    except CatchableError as error:
      hasError = true
      displayError(&"Cannot install package \"{pkgTup}\" for develop.")
      displayDetails(error)

  if currentDirPkgInfo.isLoaded and not hasDevFile:
    options.developFile = developFileName

  if options.developFile.len > 0:
    hasError = not updateDevelopFile(currentDirPkgInfo, options) or hasError
    if currentDirPkgInfo.isLoaded and
       options.developFile == developFileName:
      # If we are updated package's develop file we have to update also
      # sync and paths files.
      updateSyncFile(currentDirPkgInfo, options)
      if fileExists(nimblePathsFileName):
        updatePathsFile(currentDirPkgInfo, options)

  if hasError:
    raise nimbleError(
      "There are some errors while executing the operation.",
      "See the log above for more details.")

proc test(options: Options) =
  ## Executes all tests starting with 't' in the ``tests`` directory.
  ## Subdirectories are not walked.
  var pkgInfo = getPkgInfo(getCurrentDir(), options)

  var
    files = toSeq(walkDir(getCurrentDir() / "tests"))
    tests, failures: int

  if files.len < 1:
    display("Warning:", "No tests found!", Warning, HighPriority)
    return

  if not execHook(options, actionCustom, true):
    raise nimbleError("Pre-hook prevented further execution.")

  files.sort((a, b) => cmp(a.path, b.path))

  for file in files:
    let (_, name, ext) = file.path.splitFile()
    if ext == ".nim" and name[0] == 't' and file.kind in {pcFile, pcLinkToFile}:
      var optsCopy = options
      optsCopy.action = Action(typ: actionCompile)
      optsCopy.action.file = file.path
      optsCopy.action.additionalArguments = options.action.arguments
      optsCopy.action.backend = pkgInfo.backend
      optsCopy.getCompilationFlags() = options.getCompilationFlags()
      # treat run flags as compile for default test task
      optsCopy.getCompilationFlags().add(options.action.custRunFlags)
      optsCopy.getCompilationFlags().add("-r")
      optsCopy.getCompilationFlags().add("--path:.")
      let
        binFileName = file.path.changeFileExt(ExeExt)
        existsBefore = fileExists(binFileName)

      if options.continueTestsOnFailure:
        inc tests
        try:
          execBackend(pkgInfo, optsCopy)
        except NimbleError:
          inc failures
      else:
        execBackend(pkgInfo, optsCopy)

      let
        existsAfter = fileExists(binFileName)
        canRemove = not existsBefore and existsAfter
      if canRemove:
        try:
          removeFile(binFileName)
        except OSError as exc:
          display("Warning:", "Failed to delete " & binFileName & ": " &
                  exc.msg, Warning, MediumPriority)

  if failures == 0:
    display("Success:", "All tests passed", Success, HighPriority)
  else:
    let error = "Only " & $(tests - failures) & "/" & $tests & " tests passed"
    display("Error:", error, Error, HighPriority)

  if not execHook(options, actionCustom, false):
    return

proc notInRequiredRangeMsg*(dependentPkg, dependencyPkg: PackageInfo,
                            versionRange: VersionRange): string =
  notInRequiredRangeMsg(dependencyPkg.basicInfo.name, dependencyPkg.getNimbleFileDir,
    $dependencyPkg.basicInfo.version, dependentPkg.basicInfo.name, dependentPkg.getNimbleFileDir,
    $versionRange)

proc validateDevelopDependenciesVersionRanges(dependentPkg: PackageInfo,
    dependencies: seq[PackageInfo], options: Options) =
  let allPackages = concat(@[dependentPkg], dependencies)
  let developDependencies = processDevelopDependencies(dependentPkg, options)
  var errors: seq[string]
  for pkg in allPackages:
    for dep in pkg.requires:
      if dep.ver.kind == verSpecial:
        # Develop packages versions are not being validated against the special
        # versions in the Nimble files requires clauses, because there is no
        # special versions for develop mode packages. If special version is
        # required then any version for the develop package is allowed.
        continue
      var depPkg = initPackageInfo()
      if not findPkg(developDependencies, dep, depPkg):
        # This dependency is not part of the develop mode dependencies.
        continue
      if not withinRange(depPkg, dep.ver):
        errors.add notInRequiredRangeMsg(pkg, depPkg, dep.ver)
  if errors.len > 0:
    raise nimbleError(invalidDevelopDependenciesVersionsMsg(errors))

proc check(options: Options) =
  try:
    let currentDir = getCurrentDir()
    let pkgInfo = getPkgInfo(currentDir, options, true)
    validateDevelopFile(pkgInfo, options)
    let dependencies = pkgInfo.processAllDependencies(options).toSeq
    validateDevelopDependenciesVersionRanges(pkgInfo, dependencies, options)
    displaySuccess(&"The package \"{pkgInfo.basicInfo.name}\" is valid.")
  except CatchableError as error:
    displayError(error)
    display("Failure:", validationFailedMsg, Error, HighPriority)
    raise nimbleQuit(QuitFailure)

proc updateSyncFile(dependentPkg: PackageInfo, options: Options) =
  # Updates the sync file with the current VCS revisions of develop mode
  # dependencies of the package `dependentPkg`.

  let developDeps = processDevelopDependencies(dependentPkg, options).toHashSet
  let syncFile = getSyncFile(dependentPkg)

  # Remove old data from the sync file
  syncFile.clear

  # Add all current develop packages' VCS revisions to the sync file.
  for dep in developDeps:
    syncFile.setDepVcsRevision(dep.basicInfo.name, dep.metaData.vcsRevision)

  syncFile.save

proc validateDevModeDepsWorkingCopiesBeforeLock(
    pkgInfo: PackageInfo, options: Options): ValidationErrors =
  ## Validates that the develop mode dependencies states are suitable for
  ## locking. They must be under version control, their working copies must be
  ## in a clean state and their current VCS revision must be present on some of
  ## the configured remotes.

  findValidationErrorsOfDevDepsWithLockFile(pkgInfo, options, result)

  # Those validation errors are not errors in the context of generating a lock
  # file.
  const notAnErrorSet = {
    vekWorkingCopyNeedsSync,
    vekWorkingCopyNeedsLock,
    vekWorkingCopyNeedsMerge,
    }

  # Remove not errors from the errors set.
  for name, error in common.dup(result):
    if error.kind in notAnErrorSet:
      result.del name

proc displayLockOperationStart(lockFile: string): bool =
  ## Displays a proper log message for starting generating or updating the lock
  ## file of a package in directory `dir`.

  var doesLockFileExist = lockFile.fileExists
  let msg = if doesLockFileExist:
    updatingTheLockFileMsg
  else:
    generatingTheLockFileMsg
  displayInfo(msg)
  return doesLockFileExist

proc displayLockOperationFinish(didLockFileExist: bool) =
  ## Displays a proper log message for finished generation or update of a lock
  ## file.

  let msg = if didLockFileExist:
    lockFileIsUpdatedMsg
  else:
    lockFileIsGeneratedMsg
  displaySuccess(msg)

proc check(errors: ValidationErrors, graph: LockFileDeps) =
  ## Checks that the dependency graph has no errors
  # throw error only for dependencies that are part of the graph
  var err = errors
  for name, error in errors:
    if name notin graph:
      err.del name

  if err.len > 0:
    raise validationErrors(err)

proc getDependenciesForLocking(pkgInfo: PackageInfo, options: Options):
    seq[PackageInfo] =
  ## Get all of the dependencies and then force the upgrade spec
  var res = pkgInfo.processAllDependencies(options).toSeq.mapIt(it.toFullInfo(options))

  if pkgInfo.hasLockedDeps():
    # if we are performing lock and there is a lock file we make sure that the
    # requires section still applies over the lock dependencies. In case it does
    # not, we upgrade those.
    let
      toUpgrade = if options.action.typ == actionUpgrade:
        options.action.packages
      else:
        pkgInfo.requires

      allRequiredPackages = pkgInfo.processFreeDependencies(toUpgrade, options, res).toSeq
      allRequiredNames = allRequiredPackages.mapIt(it.name)
    res = res.filterIt(it.name notin allRequiredNames)
    res.add allRequiredPackages

  result = res.deleteStaleDependencies(pkgInfo, options).deduplicate

proc lock(options: Options) =
  ## Generates a lock file for the package in the current directory or updates
  ## it if it already exists.
  let
    currentDir = getCurrentDir()
    pkgInfo = getPkgInfo(currentDir, options)
    currentLockFile = options.lockFile(currentDir)
    lockExists = displayLockOperationStart(currentLockFile)      
    baseDeps = 
      if options.useSATSolver:
        processFreeDependenciesSAT(pkgInfo, options).toSeq
      else:
        pkgInfo.getDependenciesForLocking(options) # Deps shared by base and tasks  
    baseDepNames: HashSet[string] = baseDeps.mapIt(it.name).toHashSet

  pkgInfo.validateDevelopDependenciesVersionRanges(baseDeps, options)

  # We need to separate the graph into separate tasks later
  var
    errors = validateDevModeDepsWorkingCopiesBeforeLock(pkgInfo, options)
    taskDepNames: Table[string, HashSet[string]] # We need to separate the graph into separate tasks later
    allDeps = baseDeps.toHashSet
    lockDeps: AllLockFileDeps

  lockDeps[noTask] = LockFileDeps()

  # Add each individual tasks as partial sub graphs
  for task in pkgInfo.taskRequires.keys:
    var taskOptions = options
    taskOptions.task = task

    let taskDeps = pkgInfo.getDependenciesForLocking(taskOptions)

    pkgInfo.validateDevelopDependenciesVersionRanges(taskDeps, taskOptions)

    # Add in the dependencies that are in this task but not in base
    taskDepNames[task] = initHashSet[string]()
    for dep in taskDeps:
      if dep.name notin baseDepNames:
        taskDepNames[task].incl dep.name
        allDeps.incl dep

    # Now build graph for all dependencies
    taskOptions.checkSatisfied(taskDeps)

  let graph = buildDependencyGraph(allDeps.toSeq, options)
  errors.check(graph)

  for task in pkgInfo.taskRequires.keys:
    lockDeps[task] = LockFileDeps()

  for dep in topologicalSort(graph).order:
    if dep in baseDepNames:
      lockDeps[noTask][dep] = graph[dep]
    else:
      # Add the dependency for any task that requires it
      for task in pkgInfo.taskRequires.keys:
        if dep in taskDepNames[task]:
          lockDeps[task][dep] = graph[dep]

  writeLockFile(currentLockFile, lockDeps)
  updateSyncFile(pkgInfo, options)
  displayLockOperationFinish(lockExists)

proc depsTree(options: Options) =
  ## Prints the dependency tree

  let pkgInfo = getPkgInfo(getCurrentDir(), options)

  var errors = validateDevModeDepsWorkingCopiesBeforeLock(pkgInfo, options)

  let dependencies =  pkgInfo.allDependencies(options).map(
    pkg => pkg.toFullInfo(options)).toSeq
  pkgInfo.validateDevelopDependenciesVersionRanges(dependencies, options)
  var dependencyGraph = buildDependencyGraph(dependencies, options)

  # delete errors for dependencies that aren't part of the graph
  for name, error in common.dup errors:
    if not dependencyGraph.contains name:
      errors.del name

  if options.action.format == "json":
    echo (%depsRecursive(pkgInfo, dependencies, errors)).pretty
  if options.action.format == "inverted":
    printDepsHumanReadableInverted(pkgInfo, dependencies, errors)
  else:
<<<<<<< HEAD
    printDepsHumanReadable(pkgInfo, dependencies, 1, errors)
=======
    printDepsHumanReadable(pkgInfo, dependencies, errors)
>>>>>>> e7ffe3bb

proc syncWorkingCopy(name: string, path: Path, dependentPkg: PackageInfo,
                     options: Options) =
  ## Syncs a working copy of a develop mode dependency of package `dependentPkg`
  ## with name `name` at path `path` with the revision from the lock file of
  ## `dependentPkg`.

  if options.offline:
    raise nimbleError("Cannot sync in offline mode.")

  displayInfo(&"Syncing working copy of package \"{name}\" at \"{path}\"...")

  let lockedDeps = dependentPkg.lockedDeps[noTask]
  assert lockedDeps.hasKey(name),
         &"Package \"{name}\" must be present in the lock file."

  let vcsRevision = lockedDeps[name].vcsRevision
  assert vcsRevision != path.getVcsRevision,
        "If here the working copy VCS revision must be different from the " &
        "revision written in the lock file."

  try:
    if not isVcsRevisionPresentOnSomeBranch(path, vcsRevision):
      # If the searched revision is not present on some local branch retrieve
      # changes sets from the remote branch corresponding to the local one.
      let (remote, branch) = getCorrespondingRemoteAndBranch(path)
      retrieveRemoteChangeSets(path, remote, branch)

    if not isVcsRevisionPresentOnSomeBranch(path, vcsRevision):
      # If the revision is still not found retrieve all remote change sets.
      retrieveRemoteChangeSets(path)

    let
      currentBranch = getCurrentBranch(path)
      localBranches = getBranchesOnWhichVcsRevisionIsPresent(
        path, vcsRevision, btLocal)
      remoteTrackingBranches = getBranchesOnWhichVcsRevisionIsPresent(
        path, vcsRevision, btRemoteTracking)
      allBranches = localBranches + remoteTrackingBranches

    var targetBranch =
      if allBranches.len == 0:
        # Te revision is not found on any branch.
        ""
      elif localBranches.len == 1:
        # If the revision is present on only one local branch switch to it.
        localBranches.toSeq[0]
      elif localBranches.contains(currentBranch):
        # If the current branch is among the local branches on which the
        # revision is found we have to stay to it.
        currentBranch
      elif remoteTrackingBranches.len == 1:
        # If the revision is found on only one remote tracking branch we have to
        # fast forward merge it to a corresponding local branch and to switch to
        # it.
        remoteTrackingBranches.toSeq[0]
      elif (let (hasBranch, branchName) = hasCorrespondingRemoteBranch(
              path, remoteTrackingBranches); hasBranch):
        # If the current branch has corresponding remote tracking branch on
        # which the revision is found we have to get the name of the remote
        # tracking branch in order to try to fast forward merge it to the local
        # branch.
        branchName
      else:
        # If the revision is found on several branches, but nighter of them is
        # the current one or a remote tracking branch corresponding to the
        # current one then give the user a choice to which branch to switch.
        options.promptList(
          &"The revision \"{vcsRevision}\" is found on multiple branches.\n" &
          "Choose a branch to switch to:",
          allBranches.toSeq.toOpenArray(0, allBranches.len - 1))

    if path.getVcsType == vcsTypeGit and
       remoteTrackingBranches.contains(targetBranch):
      # If the target branch is a remote tracking branch get all local branches
      # which track it.
      let localBranches = getLocalBranchesTrackingRemoteBranch(
        path, targetBranch)
      let localBranch =
        if localBranches.len == 0:
          # There is no local branch tracking the remote branch and we have to
          # get a name for a new branch.
          getLocalBranchName(path, targetBranch)
        elif localBranches.len == 1:
          # There is only one local branch tracking the remote branch.
          localBranches[0]
        else:
          # If there are multiple local branches which track the remote branch
          # then give the user a choice to which to try to fast forward merge
          # the remote branch.
          options.promptList("Choose local branch where to try to fast " &
                             &"forward merge \"{targetBranch}\":",
            localBranches.toOpenArray(0, localBranches.len - 1))
      fastForwardMerge(path, targetBranch, localBranch)
      targetBranch = localBranch

    if targetBranch != "":
      if targetBranch != currentBranch:
        switchBranch(path, targetBranch)
      if path.getVcsRevision != vcsRevision:
        setCurrentBranchToVcsRevision(path, vcsRevision)
    else:
      # If the revision is not found on any branch try to set the package
      # working copy to it in detached state. If the revision is completely
      # missing the operation will fail with exception.
      setWorkingCopyToVcsRevision(path, vcsRevision)

    displayInfo(pkgWorkingCopyIsSyncedMsg(name, $path))
  except CatchableError as error:
    displayError(&"Working copy of package \"{name}\" at path \"{path}\" " &
                  "cannot be synced.")
    displayDetails(error.msg)

proc sync(options: Options) =
  # Syncs working copies of the develop mode dependencies of the current
  # directory package with the revision data from the lock file.

  let currentDir = getCurrentDir()
  let pkgInfo = getPkgInfo(currentDir, options)

  if not pkgInfo.areLockedDepsLoaded:
    raise nimbleError("Cannot execute `sync` when lock file is missing.")

  if options.offline:
    raise nimbleError("Cannot execute `sync` in offline mode.")

  if not options.action.listOnly:
    # On `sync` we also want to update Nimble cache with the dependencies'
    # versions from the lock file.
    discard processLockedDependencies(pkgInfo, options)
    if fileExists(nimblePathsFileName):
      updatePathsFile(pkgInfo, options)

  var errors: ValidationErrors
  findValidationErrorsOfDevDepsWithLockFile(pkgInfo, options, errors)

  for name, error in common.dup(errors):
    if not pkgInfo.lockedDeps.hasPackage(name):
      errors.del name
    elif error.kind == vekWorkingCopyNeedsSync:
      if not options.action.listOnly:
        syncWorkingCopy(name, error.path, pkgInfo, options)
      else:
        displayInfo(pkgWorkingCopyNeedsSyncingMsg(name, $error.path))
      # Remove sync errors because we are doing sync.
      errors.del name

  updateSyncFile(pkgInfo, options)

  if errors.len > 0:
    raise validationErrors(errors)

proc append(existingContent: var string; newContent: string) =
  ## Appends `newContent` to the `existingContent` on a new line by inserting it
  ## if the new line doesn't already exist.
  if existingContent.len > 0 and existingContent[^1] != '\n':
    existingContent &= "\n"
  existingContent &= newContent

proc setupNimbleConfig(options: Options) =
  ## Creates `nimble.paths` file containing file system paths to the
  ## dependencies. Includes it in `config.nims` file to make them available
  ## for the compiler.
  const
    configFileVersion = 2
    sectionEnd = "# end Nimble config"
    sectionStart = "# begin Nimble config"
    configFileHeader = &"# begin Nimble config (version {configFileVersion})"
    configFileContentNoLock = fmt"""
{configFileHeader}
when withDir(thisDir(), system.fileExists("{nimblePathsFileName}")):
  include "{nimblePathsFileName}"
{sectionEnd}
"""
    configFileContentWithLock = fmt"""
{configFileHeader}
--noNimblePath
when withDir(thisDir(), system.fileExists("{nimblePathsFileName}")):
  include "{nimblePathsFileName}"
{sectionEnd}
"""

  let
    currentDir = getCurrentDir()
    pkgInfo = getPkgInfo(currentDir, options)
    lockFileExists = options.lockFile(currentDir).fileExists
    configFileContent = if lockFileExists: configFileContentWithLock
                        else: configFileContentNoLock

  updatePathsFile(pkgInfo, options)

  var
    writeFile = false
    fileContent: string

  if fileExists(nimbleConfigFileName):
    fileContent = readFile(nimbleConfigFileName)
    if not fileContent.contains(configFileContent):
      let
        startIndex = fileContent.find(sectionStart)
        endIndex = fileContent.find(sectionEnd)
      if startIndex >= 0 and endIndex >= 0:
        fileContent = fileContent[0..<startIndex] & configFileContent[0 ..< ^1] & fileContent[endIndex + sectionEnd.len .. ^1]
      else:
        fileContent.append(configFileContent)
      writeFile = true
  else:
    fileContent.append(configFileContent)
    writeFile = true

  if writeFile:
    writeFile(nimbleConfigFileName, fileContent)
    displayInfo(&"\"{nimbleConfigFileName}\" is set up.")
  else:
    displayInfo(&"\"{nimbleConfigFileName}\" is already set up.")

proc setupVcsIgnoreFile =
  ## Adds the names of some files which should not be committed to the VCS
  ## ignore file.
  let
    currentDir = getCurrentDir()
    vcsIgnoreFileName = case currentDir.getVcsType
      of vcsTypeGit: gitIgnoreFileName
      of vcsTypeHg: hgIgnoreFileName
      of vcsTypeNone: ""

  if vcsIgnoreFileName.len == 0:
    return

  var
    writeFile = false
    fileContent: string

  if fileExists(vcsIgnoreFileName):
    fileContent = readFile(vcsIgnoreFileName)
    if not fileContent.contains(developFileName):
      fileContent.append(developFileName)
      writeFile = true
    if not fileContent.contains(nimblePathsFileName):
      fileContent.append(nimblePathsFileName)
      writeFile = true
  else:
    fileContent.append(developFileName)
    fileContent.append(nimblePathsFileName)
    writeFile = true

  if writeFile:
    writeFile(vcsIgnoreFileName, fileContent & "\n")

proc setup(options: Options) =
  setupNimbleConfig(options)
  setupVcsIgnoreFile()

proc getAlteredPath(options: Options): string =
  let pkgInfo = getPkgInfo(getCurrentDir(), options)
  var pkgs = pkgInfo.processAllDependencies(options).toSeq.toOrderedSet
  pkgs.incl(pkgInfo)

  var paths: seq[string] = @[]
  for pkg in pkgs:
    let fullInfo = pkg.toFullInfo(options)
    for bin, _ in fullInfo.bin:
      let folder = fullInfo.getOutputDir(bin).parentDir.quoteShell
      paths.add folder
  paths.reverse
  let parentDir = options.nimBin.get.path.parentDir
  result = fmt "{parentDir}{separator}{paths.join(separator)}{separator}{getEnv(\"PATH\")}"

proc shellenv(options: var Options) =
  setVerbosity(SilentPriority)
  options.verbosity = SilentPriority
  const prefix = when defined(windows): "set PATH=" else: "export PATH="
  echo prefix & getAlteredPath(options)

proc shell(options: Options) =
  putEnv("PATH", getAlteredPath(options))

  when defined windows:
    var shell = getEnv("ComSpec")
    if shell == "": shell = "powershell"
  else:
    var shell = getEnv("SHELL")
    if shell == "": shell = "bash"

  discard waitForExit startProcess(shell, options = {poParentStreams, poUsePath})

proc getPackageForAction(pkgInfo: PackageInfo, options: Options): PackageInfo =
  ## Returns the `PackageInfo` for the package in `pkgInfo`'s dependencies tree
  ## with the name specified in `options.package`. If `options.package` is empty
  ## or it matches the name of the `pkgInfo` then `pkgInfo` is returned. Raises
  ## a `NimbleError` if the package with the provided name is not found.

  result = initPackageInfo()

  if options.package.len == 0 or pkgInfo.basicInfo.name == options.package:
    return pkgInfo

  let deps = pkgInfo.processAllDependencies(options)
  for dep in deps:
    if dep.basicInfo.name == options.package:
      return dep.toFullInfo(options)

  raise nimbleError(notFoundPkgWithNameInPkgDepTree(options.package))

proc run(options: Options) =
  var pkgInfo = getPkgInfo(getCurrentDir(), options)
  pkgInfo = getPackageForAction(pkgInfo, options)

  let binary = options.getCompilationBinary(pkgInfo).get("")
  if binary.len == 0:
    raise nimbleError("Please specify a binary to run")

  if binary notin pkgInfo.bin:
    raise nimbleError(binaryNotDefinedInPkgMsg(binary, pkgInfo.basicInfo.name))

  if pkgInfo.isLink:
    # If this is not installed package then build the binary.
    pkgInfo.build(options)
  elif options.getCompilationFlags.len > 0:
    displayWarning(ignoringCompilationFlagsMsg)

  let binaryPath = pkgInfo.getOutputDir(binary)
  let cmd = quoteShellCommand(binaryPath & options.action.runFlags)
  displayDebug("Executing", cmd)

  let exitCode = cmd.execCmd
  raise nimbleQuit(exitCode)

proc doAction(options: var Options) =
  if options.showHelp:
    writeHelp()
  if options.showVersion:
    writeVersion()

  case options.action.typ
  of actionRefresh:
    refresh(options)
  of actionInstall:
    let (_, pkgInfo) = install(options.action.packages, options,
                               doPrompt = true,
                               first = true,
                               fromLockFile = false)
    if options.action.packages.len == 0:
      nimScriptHint(pkgInfo)
    if pkgInfo.foreignDeps.len > 0:
      display("Hint:", "This package requires some external dependencies.",
              Warning, HighPriority)
      display("Hint:", "To install them you may be able to run:",
              Warning, HighPriority)
      for i in 0..<pkgInfo.foreignDeps.len:
        display("Hint:", "  " & pkgInfo.foreignDeps[i], Warning, HighPriority)
  of actionUninstall:
    uninstall(options)
  of actionSearch:
    search(options)
  of actionList:
    if options.queryInstalled: listInstalled(options)
    else: list(options)
  of actionPath:
    listPaths(options)
  of actionBuild:
    build(options)
  of actionClean:
    clean(options)
  of actionRun:
    run(options)
  of actionUpgrade:
    lock(options)
  of actionCompile, actionDoc:
    var pkgInfo = getPkgInfo(getCurrentDir(), options)
    execBackend(pkgInfo, options)
  of actionInit:
    init(options)
  of actionPublish:
    var pkgInfo = getPkgInfo(getCurrentDir(), options)
    publish(pkgInfo, options)
  of actionDump:
    dump(options)
  of actionTasks:
    listTasks(options)
  of actionDevelop:
    develop(options)
  of actionCheck:
    check(options)
  of actionLock:
    lock(options)
  of actionDeps:
    depsTree(options)
  of actionSync:
    sync(options)
  of actionSetup:
    setup(options)
  of actionShellEnv:
    shellenv(options)
  of actionShell:
    shell(options)
  of actionNil:
    assert false
  of actionAdd:
    addPackages(options.action.packages, options)
  of actionCustom:
    var optsCopy = options
    optsCopy.task = options.action.command.normalize
    let
      nimbleFile = findNimbleFile(getCurrentDir(), true, options)
      pkgInfo = getPkgInfoFromFile(nimbleFile, optsCopy)

    if optsCopy.task in pkgInfo.nimbleTasks:
      # Make sure we have dependencies for the task.
      # We do that here to make sure that any binaries from dependencies
      # are installed
      discard pkgInfo.processAllDependencies(optsCopy)
      # If valid task defined in nimscript, run it
      var execResult: ExecutionResult[bool]
      if execCustom(nimbleFile, optsCopy, execResult):
        if execResult.hasTaskRequestedCommand():
          var options = execResult.getOptionsForCommand(optsCopy)
          doAction(options)
    elif optsCopy.task == "test":
      # If there is no task defined for the `test` task, we run the pre-defined
      # fallback logic.
      test(optsCopy)
    else:
      raise nimbleError(msg = "Could not find task $1 in $2" %
                              [options.action.command, nimbleFile],
                        hint = "Run `nimble --help` and/or `nimble tasks` for" &
                               " a list of possible commands.")

proc setNimBin*(options: var Options) =
  # Find nim binary and set into options
  if options.nimBin.isSome:
    let nimBin = options.nimBin.get.path
    # --nim:<path> takes priority...
    if nimBin.splitPath().head.len == 0:
      # Just filename, search in PATH - nim_temp shortcut
      let pnim = findExe(nimBin)
      if pnim.len != 0: 
        options.nimBin = some makeNimBin(options, pnim)

    if not fileExists(options.nimBin.get.path):
      raise nimbleError("Unable to find `$1`" % options.nimBin.get.path)

    # when nim is forced via command like don't try to be smart and just return
    # it.
    return

  # first try lock file
  let lockFile = options.lockFile(getCurrentDir())

  if options.hasNimInLockFile():
    for name, dep in lockFile.getLockedDependencies.lockedDepsFor(options):
      if name.isNim:
        let v = dep.version.toVersionRange()
        if isInstalled(name, dep, options):
          options.useNimFromDir(getDependencyDir(name, dep, options), v)
        elif not options.offline:
          let depsOnly = options.depsOnly
          options.depsOnly = false
          let downloadResult = downloadDependency(name, dep, options, false)
          compileNim(options, downloadResult.downloadDir, v)
          options.useNimFromDir(downloadResult.downloadDir, v)
          let pkgInfo = installDependency(initTable[string, LockFileDep](), downloadResult, options, @[])
          options.useNimFromDir(pkgInfo.getRealDir, v)
          options.depsOnly = depsOnly
        break

  # Search PATH to find nim to continue with
  let nimBin = findExe("nim")
  if nimBin != "" or options.useSystemNim: #when using systemNim is on we want to fail if system nim is not found
    options.nimBin = some makeNimBin(options, nimBin)
    return #Prioritize Nim in path

  proc install(package: PkgTuple, options: Options): HashSet[PackageInfo] =
    result = install(@[package], options, doPrompt = false, first = false, fromLockFile = false).deps
  
  if options.nimBin.isNone:
    # Search installed packages to continue with
    let nimVersion = ("nim", VersionRange(kind: verAny))
    let installedPkgs = getInstalledPkgsMin(options.getPkgsDir(), options)
    #Is this actually needed? If so, guard it with the setNimBinaries flag
    # & getInstalledPkgsMin(options.nimBinariesDir, options)
    var pkg = initPackageInfo()
    if findPkg(installedPkgs, nimVersion, pkg):
      options.useNimFromDir(pkg.getRealDir, pkg.basicInfo.version.toVersionRange())
    else:
      # It still no nim found then download and install one to allow parsing of
      # other packages.
      if options.nimBin.isNone and not options.offline and options.prompt("No nim found. Download it now?"):
        for pkg in install(nimVersion, options):
          options.useNimFromDir(pkg.getRealDir, pkg.basicInfo.version.toVersionRange())

  if options.nimBin.isNone:
    raise nimbleError("Unable to find nim")

  # try to switch to the version that is in the develop file
  var pkgInfo: PackageInfo
  try:
    pkgInfo = getPkgInfo(getCurrentDir(), options)
    for pkg in pkgInfo.processDevelopDependencies(options):
      if pkg.name.isNim:
        options.useNimFromDir(pkg.getRealDir, pkg.basicInfo.version.toVersionRange(), true)
        return
    options.pkgInfoCache.clear()
  except NimbleError:
    # not in nimble package
    return


  # when no develop nim, check the versions of the nim dependency if doesnt
  # match the requires try to find/install a matching version before
  # continuing. Note that we have to do 2 passes because we cannot parse the
  # nimble file without nim initially.
  let nimVer = getNimrodVersion(options)
  for require in pkgInfo.requires:
    if require.name.isNim and not withinRange(nimVer, require.ver):
      let installedPkgs = getInstalledPkgsMin(options.getPkgsDir(), options)
      var pkg = initPackageInfo()
      if findPkg(installedPkgs, require, pkg):
        options.useNimFromDir(pkg.getRealDir, require.ver)
      else:
        if not options.offline and options.prompt("No nim version matching $1. Download it now?" % $require.ver):
          for pkg in install(require, options):
            options.useNimFromDir(pkg.getRealDir, require.ver)
        else:
          let msg = "Unsatisfied dependency: " & require.name & " (" & $require.ver & ")"
          raise nimbleError(msg)

when isMainModule:
  var exitCode = QuitSuccess

  var opt: Options
  try:
    opt = parseCmdLine()
    opt.setNimbleDir
    opt.loadNimbleData
    if opt.action.typ in {actionTasks, actionRun, actionBuild, actionCompile, actionDevelop}:
      # Implicitly disable package validation for these commands.
      opt.disableValidation = true
    if not opt.showVersion and not opt.showHelp:
      opt.setNimBin
    opt.doAction()
  except NimbleQuit as quit:
    exitCode = quit.exitCode
  except CatchableError as error:
    exitCode = QuitFailure
    displayTip()
    echo error.getStackTrace()
    displayError(error)
  finally:
    try:
      let folder = getNimbleTempDir()
      if opt.shouldRemoveTmp(folder):
        removeDir(folder)
    except CatchableError as error:
      displayWarning("Couldn't remove Nimble's temp dir")
      displayDetails(error)

    try:
      saveNimbleData(opt)
    except CatchableError as error:
      exitCode = QuitFailure
      displayError(&"Couldn't save \"{nimbleDataFileName}\".")
      displayDetails(error)

  displayLineReset()
  quit(exitCode)<|MERGE_RESOLUTION|>--- conflicted
+++ resolved
@@ -1947,11 +1947,7 @@
   if options.action.format == "inverted":
     printDepsHumanReadableInverted(pkgInfo, dependencies, errors)
   else:
-<<<<<<< HEAD
-    printDepsHumanReadable(pkgInfo, dependencies, 1, errors)
-=======
     printDepsHumanReadable(pkgInfo, dependencies, errors)
->>>>>>> e7ffe3bb
 
 proc syncWorkingCopy(name: string, path: Path, dependentPkg: PackageInfo,
                      options: Options) =
